/*
  libheif example application "heif".

  MIT License

  Copyright (c) 2017 struktur AG, Dirk Farin <farin@struktur.de>

  Permission is hereby granted, free of charge, to any person obtaining a copy
  of this software and associated documentation files (the "Software"), to deal
  in the Software without restriction, including without limitation the rights
  to use, copy, modify, merge, publish, distribute, sublicense, and/or sell
  copies of the Software, and to permit persons to whom the Software is
  furnished to do so, subject to the following conditions:

  The above copyright notice and this permission notice shall be included in all
  copies or substantial portions of the Software.

  THE SOFTWARE IS PROVIDED "AS IS", WITHOUT WARRANTY OF ANY KIND, EXPRESS OR
  IMPLIED, INCLUDING BUT NOT LIMITED TO THE WARRANTIES OF MERCHANTABILITY,
  FITNESS FOR A PARTICULAR PURPOSE AND NONINFRINGEMENT. IN NO EVENT SHALL THE
  AUTHORS OR COPYRIGHT HOLDERS BE LIABLE FOR ANY CLAIM, DAMAGES OR OTHER
  LIABILITY, WHETHER IN AN ACTION OF CONTRACT, TORT OR OTHERWISE, ARISING FROM,
  OUT OF OR IN CONNECTION WITH THE SOFTWARE OR THE USE OR OTHER DEALINGS IN THE
  SOFTWARE.
*/

#include <errno.h>
#include <string.h>
#include <getopt.h>

#include <fstream>
#include <iostream>
#include <iomanip>
#include <memory>
#include <algorithm>
#include <vector>
#include <string>

#include <libheif/heif.h>

#if HAVE_LIBJPEG
#include "decoder_jpeg.h"
#endif

#if HAVE_LIBPNG
#include "decoder_png.h"
#endif

#include "decoder_y4m.h"

#include <assert.h>
#include "benchmark.h"
#include "libheif/exif.h"
#include "common.h"

int master_alpha = 1;
int thumb_alpha = 1;
int list_encoders = 0;
int two_colr_boxes = 0;
int premultiplied_alpha = 0;
int run_benchmark = 0;
int metadata_compression = 0;
const char* encoderId = nullptr;
std::string chroma_downsampling;

uint16_t nclx_matrix_coefficients = 6;
uint16_t nclx_colour_primaries = 2;
uint16_t nclx_transfer_characteristic = 2;
int nclx_full_range = true;

std::string property_pitm_description;

// for benchmarking

#if !defined(_MSC_VER)
#define HAVE_GETTIMEOFDAY 1  // TODO: should be set by CMake
#endif

#if HAVE_GETTIMEOFDAY

#include <sys/time.h>

struct timeval time_encoding_start;
struct timeval time_encoding_end;
#endif

const int OPTION_NCLX_MATRIX_COEFFICIENTS = 1000;
const int OPTION_NCLX_COLOUR_PRIMARIES = 1001;
const int OPTION_NCLX_TRANSFER_CHARACTERISTIC = 1002;
const int OPTION_NCLX_FULL_RANGE_FLAG = 1003;
const int OPTION_PLUGIN_DIRECTORY = 1004;
const int OPTION_PITM_DESCRIPTION = 1005;
const int OPTION_USE_JPEG_COMPRESSION = 1006;
const int OPTION_USE_JPEG2000_COMPRESSION = 1007;
const int OPTION_VERBOSE = 1008;


static struct option long_options[] = {
<<<<<<< HEAD
    {(char* const) "help",                    no_argument,       0,              'h'},
    {(char* const) "version",                 no_argument,       0,              'v'},
    {(char* const) "quality",                 required_argument, 0,              'q'},
    {(char* const) "output",                  required_argument, 0,              'o'},
    {(char* const) "lossless",                no_argument,       0,              'L'},
    {(char* const) "thumb",                   required_argument, 0,              't'},
    {(char* const) "verbose",                 no_argument,       0,              OPTION_VERBOSE},
    {(char* const) "params",                  no_argument,       0,              'P'},
    {(char* const) "no-alpha",                no_argument,       &master_alpha,  0},
    {(char* const) "no-thumb-alpha",          no_argument,       &thumb_alpha,   0},
    {(char* const) "list-encoders",           no_argument,       &list_encoders, 1},
    {(char* const) "encoder",                 required_argument, 0,              'e'},
    {(char* const) "bit-depth",               required_argument, 0,              'b'},
    {(char* const) "even-size",               no_argument,       0,              'E'},
    {(char* const) "avif",                    no_argument,       0,              'A'},
    {(char* const) "jpeg",                    no_argument,       0,              OPTION_USE_JPEG_COMPRESSION},
    {(char* const) "j2k",                     no_argument,       0,              OPTION_USE_JPEG2000_COMPRESSION},
#if WITH_UNCOMPRESSED_CODEC
=======
    {(char* const) "help",                        no_argument,       0,                     'h'},
    {(char* const) "quality",                     required_argument, 0,                     'q'},
    {(char* const) "output",                      required_argument, 0,                     'o'},
    {(char* const) "lossless",                    no_argument,       0,                     'L'},
    {(char* const) "thumb",                       required_argument, 0,                     't'},
    {(char* const) "verbose",                     no_argument,       0,                     'v'},
    {(char* const) "params",                      no_argument,       0,                     'P'},
    {(char* const) "no-alpha",                    no_argument,       &master_alpha,         0},
    {(char* const) "no-thumb-alpha",              no_argument,       &thumb_alpha,          0},
    {(char* const) "list-encoders",               no_argument,       &list_encoders,        1},
    {(char* const) "encoder",                     no_argument,       0,                     'e'},
    {(char* const) "bit-depth",                   required_argument, 0,                     'b'},
    {(char* const) "even-size",                   no_argument,       0,                     'E'},
    {(char* const) "avif",                        no_argument,       0,                     'A'},
    {(char* const) "jpeg2000",                    no_argument,       0,                     'J'},
#if ENABLE_UNCOMPRESSED_ENCODER
>>>>>>> 20721740
    {(char* const) "uncompressed",                no_argument,       0,                     'U'},
#endif
    {(char* const) "matrix_coefficients",         required_argument, 0,                     OPTION_NCLX_MATRIX_COEFFICIENTS},
    {(char* const) "colour_primaries",            required_argument, 0,                     OPTION_NCLX_COLOUR_PRIMARIES},
    {(char* const) "transfer_characteristic",     required_argument, 0,                     OPTION_NCLX_TRANSFER_CHARACTERISTIC},
    {(char* const) "full_range_flag",             required_argument, 0,                     OPTION_NCLX_FULL_RANGE_FLAG},
    {(char* const) "enable-two-colr-boxes",       no_argument,       &two_colr_boxes,       1},
    {(char* const) "premultiplied-alpha",         no_argument,       &premultiplied_alpha,  1},
    {(char* const) "plugin-directory",            required_argument, 0,                     OPTION_PLUGIN_DIRECTORY},
    {(char* const) "benchmark",                   no_argument,       &run_benchmark,        1},
    {(char* const) "enable-metadata-compression", no_argument,       &metadata_compression, 1},
    {(char* const) "pitm-description",            required_argument, 0,                     OPTION_PITM_DESCRIPTION},
<<<<<<< HEAD
    {(char* const) "chroma-downsampling",         required_argument, 0, 'C'},
    {0, 0,                                                           0,  0},
=======
#if HAVE_LIBSHARPYUV
    {(char* const) "chroma-downsampling", required_argument, 0, 'C'},
#endif
    {0, 0,                                                           0,                     0},
>>>>>>> 20721740
};


void show_help(const char* argv0)
{
  std::cerr << " heif-enc  libheif version: " << heif_get_version() << "\n"
            << "----------------------------------------\n"
            << "Usage: heif-enc [options] image.jpeg ...\n"
            << "\n"
            << "When specifying multiple source images, they will all be saved into the same HEIF/AVIF file.\n"
            << "\n"
            << "When using the x265 encoder, you may pass it any of its parameters by\n"
            << "prefixing the parameter name with 'x265:'. Hence, to set the 'ctu' parameter,\n"
            << "you will have to set 'x265:ctu' in libheif (e.g.: -p x265:ctu=64).\n"
            << "Note that there is no checking for valid parameters when using the prefix.\n"
            << "\n"
            << "Options:\n"
            << "  -h, --help        show help\n"
            << "  -v, --version     show version\n"
            << "  -q, --quality     set output quality (0-100) for lossy compression\n"
            << "  -L, --lossless    generate lossless output (-q has no effect)\n"
            << "  -t, --thumb #     generate thumbnail with maximum size # (default: off)\n"
            << "      --no-alpha    do not save alpha channel\n"
            << "      --no-thumb-alpha  do not save alpha channel in thumbnail image\n"
            << "  -o, --output          output filename (optional)\n"
            << "      --verbose         enable logging output (more will increase logging level)\n"
            << "  -P, --params          show all encoder parameters\n"
            << "  -b, --bit-depth #     bit-depth of generated HEIF/AVIF file when using 16-bit PNG input (default: 10 bit)\n"
            << "  -p                    set encoder parameter (NAME=VALUE)\n"
            << "  -A, --avif            encode as AVIF (not needed if output filename with .avif suffix is provided)\n"
<<<<<<< HEAD
            << "      --jpeg            encode as JPEG\n"
            << "      --j2k             encode as JPEG-2000\n"
#if WITH_UNCOMPRESSED_CODEC
=======
            << "  -J, --jpeg2000        encode as JPEG2000 (not needed if output filename with .avif suffix is provided)\n"
            #if ENABLE_UNCOMPRESSED_ENCODER
>>>>>>> 20721740
            << "  -U, --uncompressed    encode as uncompressed image (according to ISO 23001-17) (EXPERIMENTAL)\n"
            #endif
            << "      --list-encoders         list all available encoders for all compression formats\n"
            << "  -e, --encoder ID            select encoder to use (the IDs can be listed with --list-encoders)\n"
            << "      --plugin-directory DIR  load all codec plugins in the directory\n"
            << "  -E, --even-size   [deprecated] crop images to even width and height (odd sizes are not decoded correctly by some software)\n"
            << "  --matrix_coefficients     nclx profile: color conversion matrix coefficients, default=6 (see h.273)\n"
            << "  --colour_primaries        nclx profile: color primaries (see h.273)\n"
            << "  --transfer_characteristic nclx profile: transfer characteristics (see h.273)\n"
            << "  --full_range_flag         nclx profile: full range flag, default: 1\n"
            << "  --enable-two-colr-boxes   will write both an ICC and an nclx color profile if both are present\n"
            << "  --premultiplied-alpha     input image has premultiplied alpha\n"
            << "  --enable-metadata-compression   enable XMP metadata compression (experimental)\n"
<<<<<<< HEAD
            << "  -C,--chroma-downsampling ALGO   force chroma downsampling algorithm (nn = nearest-neighbor / average / sharp-yuv)\n"
            << "                                  (sharp-yuv makes edges look sharper when using YUV420 with bilinear chroma upsampling)\n"
=======
            #ifdef HAVE_LIBSHARPYUV
            << "  -C,--chroma-downsampling ALGO   force chroma downsampling algorithm (nn = nearest-neighbor / sharp-yuv)\n"
            << "                                  (sharp-yuv makes edges look sharper when using YUV420 with bilinear chroma upsampling)\n"
            #endif
>>>>>>> 20721740
            << "  --benchmark               measure encoding time, PSNR, and output file size\n"
            << "  --pitm-description TEXT   (EXPERIMENTAL) set user description for primary image\n"

            << "\n"
            << "Note: to get lossless encoding, you need this set of options:\n"
            << "  -L                       switch encoder to lossless mode\n"
            << "  -p chroma=444            switch off chroma subsampling\n"
            << "  --matrix_coefficients=0  encode in RGB color-space\n";
}


#if !HAVE_LIBJPEG
InputImage loadJPEG(const char* filename)
{
  std::cerr << "Cannot load JPEG because libjpeg support was not compiled.\n";
  exit(1);

  return {};
}
#endif


#if !HAVE_LIBPNG
InputImage loadPNG(const char* filename, int output_bit_depth)
{
  std::cerr << "Cannot load PNG because libpng support was not compiled.\n";
  exit(1);

  return {};
}
#endif


void list_encoder_parameters(heif_encoder* encoder)
{
  std::cerr << "Parameters for encoder `" << heif_encoder_get_name(encoder) << "`:\n";

  const struct heif_encoder_parameter* const* params = heif_encoder_list_parameters(encoder);
  for (int i = 0; params[i]; i++) {
    const char* name = heif_encoder_parameter_get_name(params[i]);

    switch (heif_encoder_parameter_get_type(params[i])) {
      case heif_encoder_parameter_type_integer: {
        heif_error error;

        std::cerr << "  " << name;

        if (heif_encoder_has_default(encoder, name)) {
          int value;
          error = heif_encoder_get_parameter_integer(encoder, name, &value);
          (void) error;

          std::cerr << ", default=" << value;
        }

        int have_minimum, have_maximum, minimum, maximum, num_valid_values;
        const int* valid_values = nullptr;
        error = heif_encoder_parameter_integer_valid_values(encoder, name,
                                                            &have_minimum, &have_maximum,
                                                            &minimum, &maximum,
                                                            &num_valid_values,
                                                            &valid_values);

        if (have_minimum || have_maximum) {  // TODO: only one is set
          std::cerr << ", [" << minimum << ";" << maximum << "]";
        }

        if (num_valid_values > 0) {
          std::cerr << ", {";

          for (int p = 0; p < num_valid_values; p++) {
            if (p > 0) {
              std::cerr << ", ";
            }

            std::cerr << valid_values[p];
          }

          std::cerr << "}";
        }

        std::cerr << "\n";
      }
        break;

      case heif_encoder_parameter_type_boolean: {
        heif_error error;
        std::cerr << "  " << name;

        if (heif_encoder_has_default(encoder, name)) {
          int value;
          error = heif_encoder_get_parameter_boolean(encoder, name, &value);
          (void) error;

          std::cerr << ", default=" << (value ? "true" : "false");
        }

        std::cerr << "\n";
      }
        break;

      case heif_encoder_parameter_type_string: {
        heif_error error;
        std::cerr << "  " << name;

        if (heif_encoder_has_default(encoder, name)) {
          const int value_size = 50;
          char value[value_size];
          error = heif_encoder_get_parameter_string(encoder, name, value, value_size);
          (void) error;

          std::cerr << ", default=" << value;
        }

        const char* const* valid_options;
        error = heif_encoder_parameter_string_valid_values(encoder, name, &valid_options);

        if (valid_options) {
          std::cerr << ", { ";
          for (int k = 0; valid_options[k]; k++) {
            if (k > 0) { std::cerr << ","; }
            std::cerr << valid_options[k];
          }
          std::cerr << " }";
        }

        std::cerr << "\n";
      }
        break;
    }
  }
}


void set_params(struct heif_encoder* encoder, const std::vector<std::string>& params)
{
  for (const std::string& p : params) {
    auto pos = p.find_first_of('=');
    if (pos == std::string::npos || pos == 0 || pos == p.size() - 1) {
      std::cerr << "Encoder parameter must be in the format 'name=value'\n";
      exit(5);
    }

    std::string name = p.substr(0, pos);
    std::string value = p.substr(pos + 1);

    struct heif_error error = heif_encoder_set_parameter(encoder, name.c_str(), value.c_str());
    if (error.code) {
      std::cerr << "Error: " << error.message << "\n";
      exit(5);
    }
  }
}


static void show_list_of_encoders(const heif_encoder_descriptor* const* encoder_descriptors,
                                  int count)
{
  for (int i = 0; i < count; i++) {
    std::cout << "- " << heif_encoder_descriptor_get_id_name(encoder_descriptors[i])
              << " = "
              << heif_encoder_descriptor_get_name(encoder_descriptors[i]);

    if (i == 0) {
      std::cout << " [default]";
    }

    std::cout << "\n";
  }
}


static void show_list_of_all_encoders()
{
<<<<<<< HEAD
  for (auto compression_format : {heif_compression_HEVC, heif_compression_AV1, heif_compression_JPEG, heif_compression_JPEG2000
#if WITH_UNCOMPRESSED_CODEC
, heif_compression_uncompressed
=======
  for (auto compression_format : {heif_compression_HEVC, heif_compression_AV1
#if ENABLE_UNCOMPRESSED_ENCODER
      , heif_compression_uncompressed
>>>>>>> 20721740
#endif
      , heif_compression_JPEG2000
  }) {

    switch (compression_format) {
      case heif_compression_AV1:
        std::cout << "AVIF";
        break;
      case heif_compression_HEVC:
        std::cout << "HEIC";
        break;
<<<<<<< HEAD
      case heif_compression_JPEG:
        std::cout << "JPEG";
        break;
      case heif_compression_JPEG2000:
        std::cout << "JPEG-2000";
=======
      case heif_compression_JPEG2000:
        std::cout << "JPEG2000";
>>>>>>> 20721740
        break;
      case heif_compression_uncompressed:
        std::cout << "Uncompressed";
        break;
      default:
        assert(false);
    }

    std::cout << " encoders:\n";

#define MAX_ENCODERS 10
    const heif_encoder_descriptor* encoder_descriptors[MAX_ENCODERS];
    int count = heif_get_encoder_descriptors(compression_format,
                                             nullptr,
                                             encoder_descriptors, MAX_ENCODERS);
#undef MAX_ENCODERS

    show_list_of_encoders(encoder_descriptors, count);
  }
}


bool ends_with(const std::string& str, const std::string& end)
{
  if (str.length() < end.length()) {
    return false;
  }
  else {
    return str.compare(str.length() - end.length(), end.length(), end) == 0;
  }
}


heif_compression_format guess_compression_format_from_filename(const std::string& filename)
{
  std::string filename_lowercase = filename;
  std::transform(filename_lowercase.begin(), filename_lowercase.end(), filename_lowercase.begin(), ::tolower);

  if (ends_with(filename_lowercase, ".avif")) {
    return heif_compression_AV1;
  }
  else if (ends_with(filename_lowercase, ".heic")) {
    return heif_compression_HEVC;
  }
  else if (ends_with(filename_lowercase, ".hej2")) {
    return heif_compression_JPEG2000;
  }
  else {
    return heif_compression_undefined;
  }
}


std::string suffix_for_compression_format(heif_compression_format format)
{
  switch (format) {
    case heif_compression_AV1: return "avif";
    case heif_compression_HEVC: return "heic";
    case heif_compression_JPEG2000: return "hej2";
    default: return "data";
  }
}


class LibHeifInitializer
{
public:
  LibHeifInitializer() { heif_init(nullptr); }

  ~LibHeifInitializer() { heif_deinit(); }
};


int main(int argc, char** argv)
{
  // This takes care of initializing libheif and also deinitializing it at the end to free all resources.
  LibHeifInitializer initializer;

  int quality = 50;
  bool lossless = false;
  std::string output_filename;
  int logging_level = 0;
  bool option_show_parameters = false;
  int thumbnail_bbox_size = 0;
  int output_bit_depth = 10;
  bool force_enc_av1f = false;
  bool force_enc_uncompressed = false;
<<<<<<< HEAD
  bool force_enc_jpeg = false;
=======
>>>>>>> 20721740
  bool force_enc_jpeg2000 = false;
  bool crop_to_even_size = false;

  std::vector<std::string> raw_params;


  while (true) {
    int option_index = 0;
<<<<<<< HEAD
    int c = getopt_long(argc, argv, "hq:Lo:vPp:t:b:AEe:C:"
#if WITH_UNCOMPRESSED_CODEC
=======
    int c = getopt_long(argc, argv, "hq:Lo:vPp:t:b:AEe:C:J"
#if ENABLE_UNCOMPRESSED_ENCODER
>>>>>>> 20721740
        "U"
#endif
        , long_options, &option_index);
    if (c == -1)
      break;

    switch (c) {
      case 'h':
        show_help(argv[0]);
        return 0;
      case 'v':
        show_version();
        return 0;
      case 'q':
        quality = atoi(optarg);
        break;
      case 'L':
        lossless = true;
        break;
      case 'o':
        output_filename = optarg;
        break;
      case OPTION_VERBOSE:
        logging_level++;
        break;
      case 'P':
        option_show_parameters = true;
        break;
      case 'p':
        raw_params.push_back(optarg);
        break;
      case 't':
        thumbnail_bbox_size = atoi(optarg);
        break;
      case 'b':
        output_bit_depth = atoi(optarg);
        break;
      case 'A':
        force_enc_av1f = true;
        break;
<<<<<<< HEAD
#if WITH_UNCOMPRESSED_CODEC
=======
      case 'J':
        force_enc_jpeg2000 = true;
        break;
#if ENABLE_UNCOMPRESSED_ENCODER
>>>>>>> 20721740
        case 'U':
        force_enc_uncompressed = true;
        break;
#endif
      case 'E':
        crop_to_even_size = true;
        break;
      case 'e':
        encoderId = optarg;
        break;
      case OPTION_NCLX_MATRIX_COEFFICIENTS:
        nclx_matrix_coefficients = (uint16_t) strtoul(optarg, nullptr, 0);
        break;
      case OPTION_NCLX_COLOUR_PRIMARIES:
        nclx_colour_primaries = (uint16_t) strtoul(optarg, nullptr, 0);
        break;
      case OPTION_NCLX_TRANSFER_CHARACTERISTIC:
        nclx_transfer_characteristic = (uint16_t) strtoul(optarg, nullptr, 0);
        break;
      case OPTION_NCLX_FULL_RANGE_FLAG:
        nclx_full_range = atoi(optarg);
        break;
      case OPTION_PITM_DESCRIPTION:
        property_pitm_description = optarg;
        break;
      case OPTION_USE_JPEG_COMPRESSION:
        force_enc_jpeg = true;
        break;
      case OPTION_USE_JPEG2000_COMPRESSION:
        force_enc_jpeg2000 = true;
        break;
      case OPTION_PLUGIN_DIRECTORY: {
        int nPlugins;
        heif_error error = heif_load_plugins(optarg, nullptr, &nPlugins, 0);
        if (error.code) {
          std::cerr << "Error loading libheif plugins.\n";
          return 1;
        }

        // Note: since we process the option within the loop, we can only consider the '-v' flags coming before the plugin loading option.
        if (logging_level > 0) {
          std::cout << nPlugins << " plugins loaded from directory " << optarg << "\n";
        }
        break;
      }
      case 'C':
        chroma_downsampling = optarg;
        if (chroma_downsampling != "nn" &&
            chroma_downsampling != "nearest-neighbor" &&
            chroma_downsampling != "average" &&
            chroma_downsampling != "sharp-yuv") {
          fprintf(stderr, "Undefined chroma downsampling algorithm.\n");
          exit(5);
        }
        if (chroma_downsampling == "nn") { // abbreviation
          chroma_downsampling = "nearest-neighbor";
        }
#if !HAVE_LIBSHARPYUV
        if (chroma_downsampling == "sharp-yuv") {
          std::cerr << "Error: sharp-yuv chroma downsampling method has not been compiled into libheif.\n";
          return 5;
        }
#endif
        break;
    }
  }

  if (quality < 0 || quality > 100) {
    std::cerr << "Invalid quality factor. Must be between 0 and 100.\n";
    return 5;
  }

<<<<<<< HEAD
  if ((force_enc_av1f ? 1 : 0) + (force_enc_uncompressed ? 1 : 0) + (force_enc_jpeg ? 1 : 0) + (force_enc_jpeg2000 ? 1 : 0) > 1) {
=======
  if ((force_enc_av1f ? 1 : 0) + (force_enc_uncompressed ? 1 : 0) + (force_enc_jpeg2000 ? 1 : 0) > 1) {
>>>>>>> 20721740
    std::cerr << "Choose at most one output compression format.\n";
  }

  if (logging_level > 0) {
    logging_level += 2;

    if (logging_level > 4) {
      logging_level = 4;
    }
  }


  // ==============================================================================

  struct heif_encoder* encoder = nullptr;

  if (list_encoders) {
    show_list_of_all_encoders();
    return 0;
  }

  if (optind > argc - 1) {
    show_help(argv[0]);
    return 0;
  }


  // --- determine output compression format (from output filename or command line parameter)

  heif_compression_format compressionFormat;

  if (force_enc_av1f) {
    compressionFormat = heif_compression_AV1;
  }
  else if (force_enc_uncompressed) {
    compressionFormat = heif_compression_uncompressed;
  }
<<<<<<< HEAD
  else if (force_enc_jpeg) {
    compressionFormat = heif_compression_JPEG;
  }
=======
>>>>>>> 20721740
  else if (force_enc_jpeg2000) {
    compressionFormat = heif_compression_JPEG2000;
  }
  else {
    compressionFormat = guess_compression_format_from_filename(output_filename);
  }

  if (compressionFormat == heif_compression_undefined) {
    compressionFormat = heif_compression_HEVC;
  }


  // --- select encoder

  std::shared_ptr<heif_context> context(heif_context_alloc(),
                                        [](heif_context* c) { heif_context_free(c); });
  if (!context) {
    std::cerr << "Could not create context object\n";
    return 1;
  }


#define MAX_ENCODERS 10
  const heif_encoder_descriptor* encoder_descriptors[MAX_ENCODERS];
  int count = heif_get_encoder_descriptors(compressionFormat,
                                           nullptr,
                                           encoder_descriptors, MAX_ENCODERS);
#undef MAX_ENCODERS

  const heif_encoder_descriptor* active_encoder_descriptor = nullptr;
  if (count > 0) {
    int idx = 0;
    if (encoderId != nullptr) {
      for (int i = 0; i <= count; i++) {
        if (i == count) {
          std::cerr << "Unknown encoder ID. Choose one from the list below.\n";
          show_list_of_encoders(encoder_descriptors, count);
          return 5;
        }

        if (strcmp(encoderId, heif_encoder_descriptor_get_id_name(encoder_descriptors[i])) == 0) {
          idx = i;
          break;
        }
      }
    }

    heif_error error = heif_context_get_encoder(context.get(), encoder_descriptors[idx], &encoder);
    if (error.code) {
      std::cerr << error.message << "\n";
      return 5;
    }

    active_encoder_descriptor = encoder_descriptors[idx];
  }
  else {
    std::cerr << "No " << (compressionFormat == heif_compression_AV1 ? "AV1" : "HEVC") << " encoder available.\n";
    return 5;
  }

  if (option_show_parameters) {
    list_encoder_parameters(encoder);
    return 0;
  }


  struct heif_error error;

  std::shared_ptr<heif_image> primary_image;

  for (; optind < argc; optind++) {
    std::string input_filename = argv[optind];

    if (output_filename.empty()) {
      std::string filename_without_suffix;
      std::string::size_type dot_position = input_filename.find_last_of('.');
      if (dot_position != std::string::npos) {
        filename_without_suffix = input_filename.substr(0, dot_position);
      }
      else {
        filename_without_suffix = input_filename;
      }

      std::string suffix = suffix_for_compression_format(compressionFormat);
      output_filename = filename_without_suffix + '.' + suffix;
    }


    // ==============================================================================

    // get file type from file name

    std::string suffix;
    auto suffix_pos = input_filename.find_last_of('.');
    if (suffix_pos != std::string::npos) {
      suffix = input_filename.substr(suffix_pos + 1);
      std::transform(suffix.begin(), suffix.end(), suffix.begin(), ::tolower);
    }

    enum
    {
      PNG, JPEG, Y4M
    } filetype = JPEG;
    if (suffix == "png") {
      filetype = PNG;
    }
    else if (suffix == "y4m") {
      filetype = Y4M;
    }

    InputImage input_image;
    if (filetype == PNG) {
      input_image = loadPNG(input_filename.c_str(), output_bit_depth);
    }
    else if (filetype == Y4M) {
      input_image = loadY4M(input_filename.c_str());
    }
    else {
      input_image = loadJPEG(input_filename.c_str());
    }

    std::shared_ptr<heif_image> image = input_image.image;

    if (!primary_image) {
      primary_image = image;
    }

#if HAVE_GETTIMEOFDAY
    if (run_benchmark) {
      gettimeofday(&time_encoding_start, nullptr);
    }
#endif

    heif_color_profile_nclx nclx;
    error = heif_nclx_color_profile_set_matrix_coefficients(&nclx, nclx_matrix_coefficients);
    if (error.code) {
      std::cerr << "Invalid matrix coefficients specified.\n";
      exit(5);
    }
    error = heif_nclx_color_profile_set_transfer_characteristics(&nclx, nclx_transfer_characteristic);
    if (error.code) {
      std::cerr << "Invalid transfer characteristics specified.\n";
      exit(5);
    }
    error = heif_nclx_color_profile_set_color_primaries(&nclx, nclx_colour_primaries);
    if (error.code) {
      std::cerr << "Invalid color primaries specified.\n";
      exit(5);
    }
    nclx.full_range_flag = (uint8_t) nclx_full_range;

    //heif_image_set_nclx_color_profile(image.get(), &nclx);

    if (lossless) {
      if (heif_encoder_descriptor_supports_lossless_compression(active_encoder_descriptor)) {
        heif_encoder_set_lossless(encoder, lossless);
      }
      else {
        std::cerr << "Warning: the selected encoder does not support lossless encoding. Encoding in lossy mode.\n";
      }
    }

    heif_encoder_set_lossy_quality(encoder, quality);
    heif_encoder_set_logging_level(encoder, logging_level);

    set_params(encoder, raw_params);
    struct heif_encoding_options* options = heif_encoding_options_alloc();
    options->save_alpha_channel = (uint8_t) master_alpha;
    options->save_two_colr_boxes_when_ICC_and_nclx_available = (uint8_t) two_colr_boxes;
    options->output_nclx_profile = &nclx;
    options->image_orientation = input_image.orientation;

    if (chroma_downsampling == "average") {
      options->color_conversion_options.preferred_chroma_downsampling_algorithm = heif_chroma_downsampling_average;
      options->color_conversion_options.only_use_preferred_chroma_algorithm = true;
    }
    else if (chroma_downsampling == "sharp-yuv") {
      options->color_conversion_options.preferred_chroma_downsampling_algorithm = heif_chroma_downsampling_sharp_yuv;
      options->color_conversion_options.only_use_preferred_chroma_algorithm = true;
    }
    else if (chroma_downsampling == "nearest-neighbor") {
      options->color_conversion_options.preferred_chroma_downsampling_algorithm = heif_chroma_downsampling_nearest_neighbor;
      options->color_conversion_options.only_use_preferred_chroma_algorithm = true;
    }

    if (crop_to_even_size) {
      if (heif_image_get_primary_width(image.get()) == 1 ||
          heif_image_get_primary_height(image.get()) == 1) {
        std::cerr << "Image only has a size of 1 pixel width or height. Cannot crop to even size.\n";
        return 1;
      }

      std::cerr << "Warning: option --even-size/-E is deprecated as it is not needed anymore.\n";

      int right = heif_image_get_primary_width(image.get()) % 2;
      int bottom = heif_image_get_primary_height(image.get()) % 2;

      error = heif_image_crop(image.get(), 0, right, 0, bottom);
      if (error.code != 0) {
        heif_encoding_options_free(options);
        std::cerr << "Could not crop image: " << error.message << "\n";
        return 1;
      }
    }

    if (premultiplied_alpha) {
      heif_image_set_premultiplied_alpha(image.get(), premultiplied_alpha);
    }


    struct heif_image_handle* handle;
    error = heif_context_encode_image(context.get(),
                                      image.get(),
                                      encoder,
                                      options,
                                      &handle);
    if (error.code != 0) {
      heif_encoding_options_free(options);
      std::cerr << "Could not encode HEIF/AVIF file: " << error.message << "\n";
      return 1;
    }

    // write EXIF to HEIC
    if (!input_image.exif.empty()) {
      // Note: we do not modify the EXIF Orientation here because we want it to match the HEIF transforms.
      // TODO: is this a good choice? Or should we set it to 1 (normal) so that other, faulty software will not transform it once more?

      error = heif_context_add_exif_metadata(context.get(), handle,
                                             input_image.exif.data(), (int) input_image.exif.size());
      if (error.code != 0) {
        heif_encoding_options_free(options);
        std::cerr << "Could not write EXIF metadata: " << error.message << "\n";
        return 1;
      }
    }

    // write XMP to HEIC
    if (!input_image.xmp.empty()) {
      error = heif_context_add_XMP_metadata2(context.get(), handle,
                                             input_image.xmp.data(), (int) input_image.xmp.size(),
                                             metadata_compression ? heif_metadata_compression_deflate : heif_metadata_compression_off);
      if (error.code != 0) {
        heif_encoding_options_free(options);
        std::cerr << "Could not write XMP metadata: " << error.message << "\n";
        return 1;
      }
    }

    if (thumbnail_bbox_size > 0) {
      // encode thumbnail

      struct heif_image_handle* thumbnail_handle;

      options->save_alpha_channel = master_alpha && thumb_alpha;

      error = heif_context_encode_thumbnail(context.get(),
                                            image.get(),
                                            handle,
                                            encoder,
                                            options,
                                            thumbnail_bbox_size,
                                            &thumbnail_handle);
      if (error.code) {
        heif_encoding_options_free(options);
        std::cerr << "Could not generate thumbnail: " << error.message << "\n";
        return 5;
      }

      if (thumbnail_handle) {
        heif_image_handle_release(thumbnail_handle);
      }
    }

#if HAVE_GETTIMEOFDAY
    if (run_benchmark) {
      gettimeofday(&time_encoding_end, nullptr);
    }
#endif

    heif_image_handle_release(handle);
    heif_encoding_options_free(options);
  }

  heif_encoder_release(encoder);

  if (!property_pitm_description.empty()) {
    heif_image_handle* primary_image_handle;
    struct heif_error err = heif_context_get_primary_image_handle(context.get(), &primary_image_handle);
    if (err.code) {
      std::cerr << "No primary image set, cannot set user description\n";
      return 5;
    }

    heif_item_id pitm_id = heif_image_handle_get_item_id(primary_image_handle);

    heif_property_user_description udes;
    udes.lang = nullptr;
    udes.name = nullptr;
    udes.tags = nullptr;
    udes.description = property_pitm_description.c_str();
    err = heif_item_add_property_user_description(context.get(), pitm_id, &udes, nullptr);
    if (err.code) {
      std::cerr << "Cannot set user description\n";
      return 5;
    }

    heif_image_handle_release(primary_image_handle);
  }

  error = heif_context_write_to_file(context.get(), output_filename.c_str());
  if (error.code) {
    std::cerr << error.message << "\n";
    return 5;
  }

  if (run_benchmark) {
    double psnr = compute_psnr(primary_image.get(), output_filename);
    std::cout << "PSNR: " << std::setprecision(2) << std::fixed << psnr << " ";

#if HAVE_GETTIMEOFDAY
    double t = (double) (time_encoding_end.tv_sec - time_encoding_start.tv_sec) + (double) (time_encoding_end.tv_usec - time_encoding_start.tv_usec) / 1000000.0;
    std::cout << "time: " << std::setprecision(1) << std::fixed << t << " ";
#endif

    std::ifstream istr(output_filename.c_str());
    istr.seekg(0, std::ios_base::end);
    std::streamoff size = istr.tellg();
    std::cout << "size: " << size << "\n";
  }

  return 0;
}<|MERGE_RESOLUTION|>--- conflicted
+++ resolved
@@ -96,7 +96,6 @@
 
 
 static struct option long_options[] = {
-<<<<<<< HEAD
     {(char* const) "help",                    no_argument,       0,              'h'},
     {(char* const) "version",                 no_argument,       0,              'v'},
     {(char* const) "quality",                 required_argument, 0,              'q'},
@@ -113,26 +112,8 @@
     {(char* const) "even-size",               no_argument,       0,              'E'},
     {(char* const) "avif",                    no_argument,       0,              'A'},
     {(char* const) "jpeg",                    no_argument,       0,              OPTION_USE_JPEG_COMPRESSION},
-    {(char* const) "j2k",                     no_argument,       0,              OPTION_USE_JPEG2000_COMPRESSION},
-#if WITH_UNCOMPRESSED_CODEC
-=======
-    {(char* const) "help",                        no_argument,       0,                     'h'},
-    {(char* const) "quality",                     required_argument, 0,                     'q'},
-    {(char* const) "output",                      required_argument, 0,                     'o'},
-    {(char* const) "lossless",                    no_argument,       0,                     'L'},
-    {(char* const) "thumb",                       required_argument, 0,                     't'},
-    {(char* const) "verbose",                     no_argument,       0,                     'v'},
-    {(char* const) "params",                      no_argument,       0,                     'P'},
-    {(char* const) "no-alpha",                    no_argument,       &master_alpha,         0},
-    {(char* const) "no-thumb-alpha",              no_argument,       &thumb_alpha,          0},
-    {(char* const) "list-encoders",               no_argument,       &list_encoders,        1},
-    {(char* const) "encoder",                     no_argument,       0,                     'e'},
-    {(char* const) "bit-depth",                   required_argument, 0,                     'b'},
-    {(char* const) "even-size",                   no_argument,       0,                     'E'},
-    {(char* const) "avif",                        no_argument,       0,                     'A'},
-    {(char* const) "jpeg2000",                    no_argument,       0,                     'J'},
+    {(char* const) "jpeg2000",                no_argument,       0,              OPTION_USE_JPEG2000_COMPRESSION},
 #if ENABLE_UNCOMPRESSED_ENCODER
->>>>>>> 20721740
     {(char* const) "uncompressed",                no_argument,       0,                     'U'},
 #endif
     {(char* const) "matrix_coefficients",         required_argument, 0,                     OPTION_NCLX_MATRIX_COEFFICIENTS},
@@ -145,15 +126,8 @@
     {(char* const) "benchmark",                   no_argument,       &run_benchmark,        1},
     {(char* const) "enable-metadata-compression", no_argument,       &metadata_compression, 1},
     {(char* const) "pitm-description",            required_argument, 0,                     OPTION_PITM_DESCRIPTION},
-<<<<<<< HEAD
     {(char* const) "chroma-downsampling",         required_argument, 0, 'C'},
     {0, 0,                                                           0,  0},
-=======
-#if HAVE_LIBSHARPYUV
-    {(char* const) "chroma-downsampling", required_argument, 0, 'C'},
-#endif
-    {0, 0,                                                           0,                     0},
->>>>>>> 20721740
 };
 
 
@@ -184,16 +158,11 @@
             << "  -b, --bit-depth #     bit-depth of generated HEIF/AVIF file when using 16-bit PNG input (default: 10 bit)\n"
             << "  -p                    set encoder parameter (NAME=VALUE)\n"
             << "  -A, --avif            encode as AVIF (not needed if output filename with .avif suffix is provided)\n"
-<<<<<<< HEAD
             << "      --jpeg            encode as JPEG\n"
-            << "      --j2k             encode as JPEG-2000\n"
-#if WITH_UNCOMPRESSED_CODEC
-=======
-            << "  -J, --jpeg2000        encode as JPEG2000 (not needed if output filename with .avif suffix is provided)\n"
-            #if ENABLE_UNCOMPRESSED_ENCODER
->>>>>>> 20721740
+            << "      --jpeg2000        encode as JPEG-2000\n"
+#if ENABLE_UNCOMPRESSED_ENCODER
             << "  -U, --uncompressed    encode as uncompressed image (according to ISO 23001-17) (EXPERIMENTAL)\n"
-            #endif
+#endif
             << "      --list-encoders         list all available encoders for all compression formats\n"
             << "  -e, --encoder ID            select encoder to use (the IDs can be listed with --list-encoders)\n"
             << "      --plugin-directory DIR  load all codec plugins in the directory\n"
@@ -205,15 +174,8 @@
             << "  --enable-two-colr-boxes   will write both an ICC and an nclx color profile if both are present\n"
             << "  --premultiplied-alpha     input image has premultiplied alpha\n"
             << "  --enable-metadata-compression   enable XMP metadata compression (experimental)\n"
-<<<<<<< HEAD
             << "  -C,--chroma-downsampling ALGO   force chroma downsampling algorithm (nn = nearest-neighbor / average / sharp-yuv)\n"
             << "                                  (sharp-yuv makes edges look sharper when using YUV420 with bilinear chroma upsampling)\n"
-=======
-            #ifdef HAVE_LIBSHARPYUV
-            << "  -C,--chroma-downsampling ALGO   force chroma downsampling algorithm (nn = nearest-neighbor / sharp-yuv)\n"
-            << "                                  (sharp-yuv makes edges look sharper when using YUV420 with bilinear chroma upsampling)\n"
-            #endif
->>>>>>> 20721740
             << "  --benchmark               measure encoding time, PSNR, and output file size\n"
             << "  --pitm-description TEXT   (EXPERIMENTAL) set user description for primary image\n"
 
@@ -388,17 +350,10 @@
 
 static void show_list_of_all_encoders()
 {
-<<<<<<< HEAD
   for (auto compression_format : {heif_compression_HEVC, heif_compression_AV1, heif_compression_JPEG, heif_compression_JPEG2000
 #if WITH_UNCOMPRESSED_CODEC
 , heif_compression_uncompressed
-=======
-  for (auto compression_format : {heif_compression_HEVC, heif_compression_AV1
-#if ENABLE_UNCOMPRESSED_ENCODER
-      , heif_compression_uncompressed
->>>>>>> 20721740
-#endif
-      , heif_compression_JPEG2000
+#endif
   }) {
 
     switch (compression_format) {
@@ -408,16 +363,11 @@
       case heif_compression_HEVC:
         std::cout << "HEIC";
         break;
-<<<<<<< HEAD
       case heif_compression_JPEG:
         std::cout << "JPEG";
         break;
       case heif_compression_JPEG2000:
         std::cout << "JPEG-2000";
-=======
-      case heif_compression_JPEG2000:
-        std::cout << "JPEG2000";
->>>>>>> 20721740
         break;
       case heif_compression_uncompressed:
         std::cout << "Uncompressed";
@@ -505,10 +455,7 @@
   int output_bit_depth = 10;
   bool force_enc_av1f = false;
   bool force_enc_uncompressed = false;
-<<<<<<< HEAD
   bool force_enc_jpeg = false;
-=======
->>>>>>> 20721740
   bool force_enc_jpeg2000 = false;
   bool crop_to_even_size = false;
 
@@ -517,13 +464,8 @@
 
   while (true) {
     int option_index = 0;
-<<<<<<< HEAD
     int c = getopt_long(argc, argv, "hq:Lo:vPp:t:b:AEe:C:"
 #if WITH_UNCOMPRESSED_CODEC
-=======
-    int c = getopt_long(argc, argv, "hq:Lo:vPp:t:b:AEe:C:J"
-#if ENABLE_UNCOMPRESSED_ENCODER
->>>>>>> 20721740
         "U"
 #endif
         , long_options, &option_index);
@@ -564,14 +506,7 @@
       case 'A':
         force_enc_av1f = true;
         break;
-<<<<<<< HEAD
 #if WITH_UNCOMPRESSED_CODEC
-=======
-      case 'J':
-        force_enc_jpeg2000 = true;
-        break;
-#if ENABLE_UNCOMPRESSED_ENCODER
->>>>>>> 20721740
         case 'U':
         force_enc_uncompressed = true;
         break;
@@ -644,11 +579,7 @@
     return 5;
   }
 
-<<<<<<< HEAD
   if ((force_enc_av1f ? 1 : 0) + (force_enc_uncompressed ? 1 : 0) + (force_enc_jpeg ? 1 : 0) + (force_enc_jpeg2000 ? 1 : 0) > 1) {
-=======
-  if ((force_enc_av1f ? 1 : 0) + (force_enc_uncompressed ? 1 : 0) + (force_enc_jpeg2000 ? 1 : 0) > 1) {
->>>>>>> 20721740
     std::cerr << "Choose at most one output compression format.\n";
   }
 
@@ -686,12 +617,9 @@
   else if (force_enc_uncompressed) {
     compressionFormat = heif_compression_uncompressed;
   }
-<<<<<<< HEAD
   else if (force_enc_jpeg) {
     compressionFormat = heif_compression_JPEG;
   }
-=======
->>>>>>> 20721740
   else if (force_enc_jpeg2000) {
     compressionFormat = heif_compression_JPEG2000;
   }
