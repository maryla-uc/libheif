AC_PREREQ([2.68])
AC_INIT([libheif], [1.9.1], [opensource@struktur.de])
AC_CONFIG_SRCDIR([libheif/box.cc])
AC_CONFIG_HEADERS([config.h])

# Note: do not forget to set the version in the CMakeLists.txt file accordingly
PROJECT_VERSION_MAJOR=1
PROJECT_VERSION_MINOR=9
PROJECT_VERSION_PATCH=1
PROJECT_VERSION_TWEAK=0
AC_SUBST(PROJECT_VERSION_MAJOR)
AC_SUBST(PROJECT_VERSION_MINOR)
AC_SUBST(PROJECT_VERSION_PATCH)
AC_SUBST(PROJECT_VERSION_TWEAK)

# From https://www.gnu.org/software/libtool/manual/html_node/Updating-version-info.html:
# If the library source code has changed at all since the last update, then increment revision (‘c:r:a’ becomes ‘c:r+1:a’).
# If any interfaces have been added, removed, or changed since the last update, increment current, and set revision to 0.
# If any interfaces have been added since the last public release, then increment age.
# If any interfaces have been removed or changed since the last public release, then set age to 0.

LIBHEIF_CURRENT=10
LIBHEIF_REVISION=1
LIBHEIF_AGE=9
AC_SUBST(LIBHEIF_CURRENT)
AC_SUBST(LIBHEIF_REVISION)
AC_SUBST(LIBHEIF_AGE)

AC_CANONICAL_SYSTEM
LT_INIT
AC_CONFIG_MACRO_DIR([m4])
AC_CONFIG_AUX_DIR([.])

# Checks for programs.
AM_PROG_AS
AC_PROG_CXX
AC_PROG_CC
AC_PROG_INSTALL
AC_PROG_LN_S
AC_PROG_GREP
AC_ARG_ENABLE([go], AS_HELP_STRING([--disable-go],
    [Disable building Go code / examples.]))
if eval "test x$enable_go = x" ; then
    AC_PATH_PROG([GO], [go], [no], [$PATH$PATH_SEPARATOR/usr/lib/go-1.10$PATH_SEPARATOR/usr/lib/go-1.9$PATH_SEPARATOR/usr/lib/go-1.8$PATH_SEPARATOR/usr/lib/go-1.7$PATH_SEPARATOR/usr/lib/go-1.6])
    AC_SUBST(GO)
fi
AM_CONDITIONAL([HAVE_GO], [test "x$GO" != "xno" && test "x$GO" != "x"])
AC_SUBST(HAVE_GO)

AC_ARG_ENABLE([examples], AS_HELP_STRING([--disable-examples],
    [Disable building examples.]), [], [enable_examples=yes])
AM_CONDITIONAL([WITH_EXAMPLES], [test "x$enable_examples" = "xyes"])
AC_SUBST(WITH_EXAMPLES)

AM_CONDITIONAL(MINGW, expr $host : '.*-mingw' >/dev/null 2>&1)

AM_INIT_AUTOMAKE([1.13 foreign])
AM_EXTRA_RECURSIVE_TARGETS([format test])

AX_CXX_COMPILE_STDCXX_11()

AC_HEADER_STDBOOL
AC_CHECK_HEADERS([inttypes.h stddef.h unistd.h])
AC_C_INLINE
AC_FUNC_ERROR_AT_LINE

AC_TYPE_SIZE_T
AC_TYPE_UINT8_T
AC_TYPE_UINT16_T
AC_TYPE_UINT32_T
AC_TYPE_UINT64_T

AC_CHECK_LIB([pthread], [pthread_create])

AC_ARG_ENABLE([visibility], AS_HELP_STRING([--disable-visibility],
    [Disable visibility definitions.]),
    [HAVE_VISIBILITY=0],
    [gl_VISIBILITY])

AC_ARG_ENABLE([tests], AS_HELP_STRING([--enable-tests],
    [Enable compiling tests ('visibility' will be disabled).]))
AS_IF([test "x$enable_tests" = "xyes"], [
    HAVE_TESTS=1
    enable_visibility=no
    HAVE_VISIBILITY=0
    CFLAG_VISIBILITY=
])
AM_CONDITIONAL([HAVE_TESTS], [test "x$HAVE_TESTS" == "x1"])

AM_CONDITIONAL([HAVE_VISIBILITY], [test "x$HAVE_VISIBILITY" != "x0"])
if eval "test x$enable_visibility = x" ; then enable_visibility=yes ; fi

<<<<<<< HEAD
REQUIRES_PRIVATE=""
AC_SUBST([REQUIRES_PRIVATE])

PKG_CHECK_MODULES([aom], [aom], [
    AC_DEFINE([HAVE_AOM], [1], [Whether aom was found.])
    AC_SUBST(aom_CFLAGS)
    AC_SUBST(aom_LIBS)
    REQUIRES_PRIVATE="$REQUIRES_PRIVATE aom"
    have_aom="yes"
    have_avif_decoder="yes"
    have_avif_encoder="yes"
], [
=======
PKG_PROG_PKG_CONFIG

have_avif_decoder="no"
have_avif_encoder="no"

AC_ARG_ENABLE([aom], AS_HELP_STRING([--disable-aom],
    [Disable building of aom decoder/encoder.]))
if eval "test x$enable_aom = x" ; then enable_aom=yes ; fi
if eval "test x$enable_aom != xno"; then
    PKG_CHECK_MODULES([aom], [aom], [
        AC_SUBST(aom_CFLAGS)
        AC_SUBST(aom_LIBS)
        have_aom="yes"
    ], [have_aom="no"])

    if eval "test x$have_aom = xyes"; then
        AC_CHECK_HEADER([aom/aom_decoder.h], [
            AC_DEFINE([HAVE_AOM_DECODER], [1], [Whether aom decoder was found.])
            have_aom_decoder="yes"
            have_avif_decoder="yes"
        ], [have_aom_decoder="no"])

        AC_CHECK_HEADER([aom/aom_encoder.h], [
            AC_DEFINE([HAVE_AOM_ENCODER], [1], [Whether aom encoder was found.])
            have_aom_encoder="yes"
            have_avif_encoder="yes"
        ], [have_aom_encoder="no"])
    fi
else
>>>>>>> 5c738469
    have_aom="no"
    have_aom_decoder="no"
    have_aom_encoder="no"
fi
AM_CONDITIONAL([HAVE_AOM], [test "x$have_aom" = "xyes"])
AC_SUBST([have_aom])
AM_CONDITIONAL([HAVE_AOM_DECODER], [test "x$have_aom_decoder" = "xyes"])
AC_SUBST([have_aom_decoder])
AM_CONDITIONAL([HAVE_AOM_ENCODER], [test "x$have_aom_encoder" = "xyes"])
AC_SUBST([have_aom_encoder])

AC_ARG_ENABLE([libde265], AS_HELP_STRING([--disable-libde265],
    [Disable building of libde265 decoder.]))
if eval "test x$enable_libde265 = x" ; then enable_libde265=yes ; fi
if eval "test x$enable_libde265 != xno"; then
    PKG_CHECK_MODULES([libde265], [libde265], [
        AC_DEFINE([HAVE_LIBDE265], [1], [Whether libde265 was found.])
        AC_SUBST(libde265_CFLAGS)
        AC_SUBST(libde265_LIBS)
        REQUIRES_PRIVATE="$REQUIRES_PRIVATE libde265"
        have_libde265="yes"
    ], [have_libde265="no"])
else
    have_libde265="no"
fi
AM_CONDITIONAL([HAVE_LIBDE265], [test "x$have_libde265" = "xyes"])
AC_SUBST([have_libde265])

AC_ARG_ENABLE([x265], AS_HELP_STRING([--disable-x265],
    [Disable building of x265 encoder.]))
if eval "test x$enable_x265 = x" ; then enable_x265=yes ; fi
if eval "test x$enable_x265 != xno"; then
    PKG_CHECK_MODULES([x265], [x265], [
        AC_DEFINE([HAVE_X265], [1], [Whether x265 was found.])
        AC_SUBST(x265_CFLAGS)
        AC_SUBST(x265_LIBS)
        REQUIRES_PRIVATE="$REQUIRES_PRIVATE x265"
        have_x265="yes"
    ], [have_x265="no"])
else
    have_x265="no"
fi
AM_CONDITIONAL([HAVE_X265], [test "x$have_x265" = "xyes"])
AC_SUBST([have_x265])

AC_CHECK_HEADERS([jpeglib.h])
AC_CHECK_LIB([jpeg], [jpeg_CreateCompress], [
    AC_DEFINE([HAVE_LIBJPEG], [1], [Whether libjpeg was found.])
    libjpeg_CFLAGS=""
    AC_SUBST(libjpeg_CFLAGS)
    libjpeg_LIBS="-ljpeg"
    AC_SUBST(libjpeg_LIBS)
    have_libjpeg="yes"
], [have_libjpeg="no"])
if eval "test x$have_libjpeg = xno"; then
AC_CHECK_LIB([jpeg], [jpeg_destroy_compress], [
    AC_DEFINE([HAVE_LIBJPEG], [1], [Whether libjpeg was found.])
    libjpeg_CFLAGS=""
    AC_SUBST(libjpeg_CFLAGS)
    libjpeg_LIBS="-ljpeg"
    AC_SUBST(libjpeg_LIBS)
    have_libjpeg="yes"
], [have_libjpeg="no"])
fi
AM_CONDITIONAL([HAVE_LIBJPEG], [test "x$have_libjpeg" = "xyes"])
if eval "test x$have_libjpeg = xyes"; then
AC_MSG_CHECKING([for jpeg_write_icc_profile])
AC_LANG_PUSH(C++)
AC_TRY_COMPILE([
    #include <stddef.h>
    #include <stdio.h>
    #include <jpeglib.h>
],[
    jpeg_write_icc_profile(NULL, NULL, 0);
],[has_jpeg_write_icc_profile=yes],[has_jpeg_write_icc_profile=no]);
AC_LANG_POP(C++)
AC_MSG_RESULT([$has_jpeg_write_icc_profile])
if eval "test x$has_jpeg_write_icc_profile = xyes"; then
    AC_DEFINE(HAVE_JPEG_WRITE_ICC_PROFILE, 1, [Define to 1 if jpeg_write_icc_profile is available in libjpeg.])
fi
fi

PKG_CHECK_MODULES([libpng], [libpng], [
    AC_DEFINE([HAVE_LIBPNG], [1], [Whether libpng was found.])
    AC_SUBST(libpng_CFLAGS)
    AC_SUBST(libpng_LIBS)
    have_libpng="yes"
], [have_libpng="no"])
AM_CONDITIONAL([HAVE_LIBPNG], [test "x$have_libpng" = "xyes"])

AC_ARG_ENABLE([gdk-pixbuf], AS_HELP_STRING([--disable-gdk-pixbuf],
    [Disable building of gdk-pixbuf plugin.]))
if eval "test x$enable_gdk_pixbuf = x" ; then enable_gdk_pixbuf=yes ; fi
if eval "test x$enable_gdk_pixbuf != xno"; then
    PKG_CHECK_MODULES([gdkpixbuf], [gdk-pixbuf-2.0], [
        AC_DEFINE([HAVE_GDKPIXBUF2], [1], [Whether gdk-pixbuf-2.0 was found.])
        AC_SUBST(gdkpixbuf_CFLAGS)
        AC_SUBST(gdkpixbuf_LIBS)
        have_gdkpixbuf2="yes"
    ], [have_gdkpixbuf2="no"])
else
    have_gdkpixbuf2="no"
fi
AM_CONDITIONAL([HAVE_GDKPIXBUF2], [test "x$have_gdkpixbuf2" = "xyes"])

if eval "test x$have_gdkpixbuf2 = xyes"; then
    gdk_pixbuf_binary_version="`$PKG_CONFIG --variable=gdk_pixbuf_binary_version gdk-pixbuf-2.0`"
    gdk_pixbuf_binarydir="`$PKG_CONFIG --variable=gdk_pixbuf_binarydir gdk-pixbuf-2.0`"
    gdk_pixbuf_moduledir=`$PKG_CONFIG --variable gdk_pixbuf_moduledir gdk-pixbuf-2.0`
    gdk_pixbuf_cache_file=`$PKG_CONFIG --variable gdk_pixbuf_cache_file gdk-pixbuf-2.0`

    AC_SUBST([gdk_pixbuf_binary_version])
    AC_SUBST([gdk_pixbuf_binarydir])
    AC_SUBST([gdk_pixbuf_moduledir])
    AC_SUBST([gdk_pixbuf_cache_file])
fi

AC_ARG_ENABLE([local_rav1e], AS_HELP_STRING([--enable-local-rav1e],
    [Enable compiling with local rav1e encoder.]), [], [enable_local_rav1e=no])
if eval "test x$enable_local_rav1e != xno"; then
    AC_MSG_NOTICE([Enable compiling with local rav1e])
    AC_DEFINE([HAVE_RAV1E], [1], [Whether rav1e plugin has been enabled.])
    have_avif_encoder="yes"
fi
AM_CONDITIONAL([ENABLE_LOCAL_RAV1E], [test "x$enable_local_rav1e" != "xno"])
AC_SUBST(ENABLE_LOCAL_RAV1E)

PKG_CHECK_MODULES([dav1d], [dav1d], [
    AC_DEFINE([HAVE_DAV1D], [1], [Whether dav1d was found.])
    AC_SUBST(dav1d_CFLAGS)
    AC_SUBST(dav1d_LIBS)
    have_avif_decoder="yes"
    have_dav1d="yes"
], [have_dav1d="no"])
AM_CONDITIONAL([HAVE_DAV1D], [test "x$have_dav1d" = "xyes"])

AC_SUBST(have_avif_decoder)
AC_SUBST(have_avif_encoder)

AC_ARG_ENABLE([libfuzzer], AS_HELP_STRING([--enable-libfuzzer],
    [Enable fuzzing with libFuzzer.]), [], [enable_libfuzzer=no])
if eval "test x$enable_libfuzzer != xno"; then
    AC_MSG_NOTICE([Enable libFuzzer])
    AC_DEFINE([HAVE_LIBFUZZER], [1], [Whether building with libFuzzer.])

    FUZZING_ENGINE="-lFuzzingEngine"
    if eval "test x$enable_libfuzzer != xyes"; then
        FUZZING_ENGINE="$enable_libfuzzer"
    fi
    AC_MSG_NOTICE([Fuzzing engine flags: $FUZZING_ENGINE])
    AC_SUBST([FUZZING_ENGINE])
fi
AM_CONDITIONAL([ENABLE_LIBFUZZER], [test "x$enable_libfuzzer" != "xno"])
AC_SUBST(ENABLE_LIBFUZZER)

AC_ARG_ENABLE([multithreading], AS_HELP_STRING([--disable-multithreading],
    [Disable multithreaded decoding.]))
if eval "test x$enable_multithreading = x" ; then enable_multithreading=yes ; fi
if eval "test x$enable_multithreading != xno"; then
    AC_MSG_NOTICE([Enable multithreading])
    AC_DEFINE([ENABLE_PARALLEL_TILE_DECODING], [1], [Whether we enable multithreaded decoding.])
fi
AC_SUBST(ENABLE_PARALLEL_TILE_DECODING)

WARNING_FLAGS="-Wall -Werror -Wsign-compare -Wconversion -Wno-sign-conversion -Wno-error=conversion -Wno-error=unused-parameter -Wno-error=deprecated-declarations"

CXXFLAGS="$CXXFLAGS $WARNING_FLAGS"
CFLAGS="$CFLAGS $WARNING_FLAGS"

AC_C_CXX_COMPILE_FLAGS([-Wno-error=potentially-evaluated-expression])

AC_MSG_NOTICE([---------------------------------------])
AC_MSG_NOTICE([Multithreading: $enable_multithreading])
AC_MSG_NOTICE([Symbol visibility: $enable_visibility])
AC_MSG_NOTICE([libaom decoder: $have_aom_decoder])
AC_MSG_NOTICE([libaom encoder: $have_aom_encoder])
AC_MSG_NOTICE([rav1e encoder: $enable_local_rav1e])
AC_MSG_NOTICE([dav1d decoder: $have_dav1d])
AC_MSG_NOTICE([libde265 decoder: $have_libde265])
AC_MSG_NOTICE([libx265 encoder: $have_x265])
AC_MSG_NOTICE([JPEG output: $have_libjpeg])
AC_MSG_NOTICE([PNG output: $have_libpng])
AC_MSG_NOTICE([GdkPixbuf2 loader: $have_gdkpixbuf2])
AC_MSG_NOTICE([Examples: $enable_examples])
AC_MSG_NOTICE([Tests: $enable_tests (tests will cause 'visibility' to be turned off)])
AC_MSG_NOTICE([---------------------------------------])

AC_CONFIG_FILES([Makefile])
AC_CONFIG_FILES([examples/Makefile])
AC_CONFIG_FILES([extra/Makefile])
AC_CONFIG_FILES([fuzzing/Makefile])
AC_CONFIG_FILES([gdk-pixbuf/Makefile])
AC_CONFIG_FILES([go/Makefile])
AC_CONFIG_FILES([gnome/Makefile])
AC_CONFIG_FILES([scripts/Makefile])
AC_CONFIG_FILES([tests/Makefile])
AC_CONFIG_FILES([libheif/Makefile])
AC_CONFIG_FILES([libheif/heif_version.h])
AC_CONFIG_FILES([libheif.pc])
AC_OUTPUT<|MERGE_RESOLUTION|>--- conflicted
+++ resolved
@@ -90,20 +90,9 @@
 AM_CONDITIONAL([HAVE_VISIBILITY], [test "x$HAVE_VISIBILITY" != "x0"])
 if eval "test x$enable_visibility = x" ; then enable_visibility=yes ; fi
 
-<<<<<<< HEAD
 REQUIRES_PRIVATE=""
 AC_SUBST([REQUIRES_PRIVATE])
 
-PKG_CHECK_MODULES([aom], [aom], [
-    AC_DEFINE([HAVE_AOM], [1], [Whether aom was found.])
-    AC_SUBST(aom_CFLAGS)
-    AC_SUBST(aom_LIBS)
-    REQUIRES_PRIVATE="$REQUIRES_PRIVATE aom"
-    have_aom="yes"
-    have_avif_decoder="yes"
-    have_avif_encoder="yes"
-], [
-=======
 PKG_PROG_PKG_CONFIG
 
 have_avif_decoder="no"
@@ -114,8 +103,10 @@
 if eval "test x$enable_aom = x" ; then enable_aom=yes ; fi
 if eval "test x$enable_aom != xno"; then
     PKG_CHECK_MODULES([aom], [aom], [
+        AC_DEFINE([HAVE_AOM], [1], [Whether aom was found.])
         AC_SUBST(aom_CFLAGS)
         AC_SUBST(aom_LIBS)
+        REQUIRES_PRIVATE="$REQUIRES_PRIVATE aom"
         have_aom="yes"
     ], [have_aom="no"])
 
@@ -133,7 +124,6 @@
         ], [have_aom_encoder="no"])
     fi
 else
->>>>>>> 5c738469
     have_aom="no"
     have_aom_decoder="no"
     have_aom_encoder="no"
