--- conflicted
+++ resolved
@@ -23,11 +23,8 @@
     add_libheif_test(idat)
     add_libheif_test(jpeg2000)
     add_libheif_test(avc_box)
-<<<<<<< HEAD
     add_libheif_test(pixel_data_types)
-=======
     add_libheif_test(file_layout)
->>>>>>> ad08162c
 endif()
 
 if (NOT WITH_REDUCED_VISIBILITY AND WITH_UNCOMPRESSED_CODEC)
