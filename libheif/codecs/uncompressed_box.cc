--- conflicted
+++ resolved
@@ -490,31 +490,7 @@
   if (can_use_implied_offsets) {
     unit_offset_code = 0;
   }
-<<<<<<< HEAD
-  uint8_t unit_size_code = 0;
-  switch (unit_size_nbbits) {
-    case 8:
-      unit_size_code = 0;
-      break;
-    case 16:
-      unit_size_code = 1;
-      break;
-    case 24:
-      unit_size_code = 2;
-      break;
-    case 32:
-      unit_size_code = 3;
-      break;
-    default:
-      unit_size_code = 4;
-      break;
-  }
-  assert(unit_offset_code <= 0x07); // 3 bits
-  assert(unit_size_code <= 0x07); // 3 bits
-  auto code_bits = static_cast<uint8_t>((unit_offset_code << 5) | (unit_size_code << 2));
-=======
   uint8_t code_bits = (uint8_t)((unit_offset_code << 5) | (unit_size_code << 2));
->>>>>>> 950936d8
   writer.write8(code_bits);
   writer.write32((uint32_t)m_unit_infos.size());
   for (CompressedUnitInfo unit_info: m_unit_infos) {
