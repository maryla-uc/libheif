--- conflicted
+++ resolved
@@ -111,36 +111,6 @@
 const int OPTION_PITM_DESCRIPTION = 1005;
 
 static struct option long_options[] = {
-<<<<<<< HEAD
-    {(char* const) "help",                        no_argument,       0,                     'h'},
-    {(char* const) "quality",                     required_argument, 0,                     'q'},
-    {(char* const) "output",                      required_argument, 0,                     'o'},
-    {(char* const) "lossless",                    no_argument,       0,                     'L'},
-    {(char* const) "thumb",                       required_argument, 0,                     't'},
-    {(char* const) "verbose",                     no_argument,       0,                     'v'},
-    {(char* const) "params",                      no_argument,       0,                     'P'},
-    {(char* const) "no-alpha",                    no_argument,       &master_alpha,         0},
-    {(char* const) "no-thumb-alpha",              no_argument,       &thumb_alpha,          0},
-    {(char* const) "list-encoders",               no_argument,       &list_encoders,        1},
-    {(char* const) "encoder",                     no_argument,       0,                     'e'},
-    {(char* const) "bit-depth",                   required_argument, 0,                     'b'},
-    {(char* const) "even-size",                   no_argument,       0,                     'E'},
-    {(char* const) "avif",                        no_argument,       0,                     'A'},
-#if ENABLE_UNCOMPRESSED_ENCODER
-    {(char* const) "uncompressed",                no_argument,       0,                     'U'},
-#endif
-    {(char* const) "matrix_coefficients",         required_argument, 0,                     OPTION_NCLX_MATRIX_COEFFICIENTS},
-    {(char* const) "colour_primaries",            required_argument, 0,                     OPTION_NCLX_COLOUR_PRIMARIES},
-    {(char* const) "transfer_characteristic",     required_argument, 0,                     OPTION_NCLX_TRANSFER_CHARACTERISTIC},
-    {(char* const) "full_range_flag",             required_argument, 0,                     OPTION_NCLX_FULL_RANGE_FLAG},
-    {(char* const) "enable-two-colr-boxes",       no_argument,       &two_colr_boxes,       1},
-    {(char* const) "premultiplied-alpha",         no_argument,       &premultiplied_alpha,  1},
-    {(char* const) "plugin-directory",            required_argument, 0,                     OPTION_PLUGIN_DIRECTORY},
-    {(char* const) "benchmark",                   no_argument,       &run_benchmark,        1},
-    {(char* const) "enable-metadata-compression", no_argument,       &metadata_compression, 1},
-    {(char* const) "pitm-description",            required_argument, 0,                     OPTION_PITM_DESCRIPTION},
-    {0, 0,                                                           0,                     0},
-=======
     {(char* const) "help",                    no_argument,       0,              'h'},
     {(char* const) "quality",                 required_argument, 0,              'q'},
     {(char* const) "output",                  required_argument, 0,              'o'},
@@ -155,6 +125,9 @@
     {(char* const) "bit-depth",               required_argument, 0,              'b'},
     {(char* const) "even-size",               no_argument,       0,              'E'},
     {(char* const) "avif",                    no_argument,       0,              'A'},
+#if ENABLE_UNCOMPRESSED_ENCODER
+    {(char* const) "uncompressed",                no_argument,       0,                     'U'},
+#endif
     {(char* const) "matrix_coefficients",     required_argument, 0,              OPTION_NCLX_MATRIX_COEFFICIENTS},
     {(char* const) "colour_primaries",        required_argument, 0,              OPTION_NCLX_COLOUR_PRIMARIES},
     {(char* const) "transfer_characteristic", required_argument, 0,              OPTION_NCLX_TRANSFER_CHARACTERISTIC},
@@ -164,11 +137,11 @@
     {(char* const) "plugin-directory",        required_argument, 0,              OPTION_PLUGIN_DIRECTORY},
     {(char* const) "benchmark",               no_argument,       &run_benchmark,  1},
     {(char* const) "enable-metadata-compression", no_argument,       &metadata_compression,  1},
+    {(char* const) "pitm-description",            required_argument, 0,                     OPTION_PITM_DESCRIPTION},
 #if HAVE_LIBSHARPYUV
     {(char* const) "chroma-downsampling", required_argument, 0, 'C'},
 #endif
     {0, 0,                                                       0,               0},
->>>>>>> 502639e3
 };
 
 void show_help(const char* argv0)
@@ -1304,15 +1277,11 @@
 
   while (true) {
     int option_index = 0;
-<<<<<<< HEAD
-    int c = getopt_long(argc, argv, "hq:Lo:vPp:t:b:AEe:"
+    int c = getopt_long(argc, argv, "hq:Lo:vPp:t:b:AEe:C:"
 #if ENABLE_UNCOMPRESSED_ENCODER
         "U"
 #endif
         , long_options, &option_index);
-=======
-    int c = getopt_long(argc, argv, "hq:Lo:vPp:t:b:AEe:C:", long_options, &option_index);
->>>>>>> 502639e3
     if (c == -1)
       break;
 
