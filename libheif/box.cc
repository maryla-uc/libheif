/*
 * HEIF codec.
 * Copyright (c) 2017 struktur AG, Dirk Farin <farin@struktur.de>
 *
 * This file is part of libheif.
 *
 * libheif is free software: you can redistribute it and/or modify
 * it under the terms of the GNU Lesser General Public License as
 * published by the Free Software Foundation, either version 3 of
 * the License, or (at your option) any later version.
 *
 * libheif is distributed in the hope that it will be useful,
 * but WITHOUT ANY WARRANTY; without even the implied warranty of
 * MERCHANTABILITY or FITNESS FOR A PARTICULAR PURPOSE.  See the
 * GNU Lesser General Public License for more details.
 *
 * You should have received a copy of the GNU Lesser General Public License
 * along with libheif.  If not, see <http://www.gnu.org/licenses/>.
 */
#include <cstddef>
#include <cstdint>
#if defined(HAVE_CONFIG_H)
#include "config.h"
#endif

#include "box.h"
#include "heif_limits.h"
#include "nclx.h"

#include <iomanip>
#include <utility>
#include <iostream>
#include <algorithm>
#include <cstring>
#include <cassert>

#ifdef ENABLE_UNCOMPRESSED_DECODER
#include "uncompressed_image.h"
#endif

using namespace heif;


Fraction::Fraction(int32_t num, int32_t den)
{
  // Reduce resolution of fraction until we are in a safe range.
  // We need this as adding fractions may lead to very large denominators
  // (e.g. 0x10000 * 0x10000 > 0x100000000 -> overflow, leading to integer 0)

  numerator = num;
  denominator = den;

  while (denominator > MAX_FRACTION_VALUE || denominator < -MAX_FRACTION_VALUE) {
    numerator /= 2;
    denominator /= 2;
  }

  while (denominator > 1 && (numerator > MAX_FRACTION_VALUE || numerator < -MAX_FRACTION_VALUE)) {
    numerator /= 2;
    denominator /= 2;
  }
}

Fraction::Fraction(uint32_t num, uint32_t den)
{
  assert(num <= (uint32_t) std::numeric_limits<int32_t>::max());
  assert(den <= (uint32_t) std::numeric_limits<int32_t>::max());

  *this = Fraction(int32_t(num), int32_t(den));
}

Fraction Fraction::operator+(const Fraction& b) const
{
  if (denominator == b.denominator) {
    return Fraction{numerator + b.numerator, denominator};
  }
  else {
    return Fraction{numerator * b.denominator + b.numerator * denominator,
                    denominator * b.denominator};
  }
}

Fraction Fraction::operator-(const Fraction& b) const
{
  if (denominator == b.denominator) {
    return Fraction{numerator - b.numerator, denominator};
  }
  else {
    return Fraction{numerator * b.denominator - b.numerator * denominator,
                    denominator * b.denominator};
  }
}

Fraction Fraction::operator+(int v) const
{
  return Fraction{numerator + v * denominator, denominator};
}

Fraction Fraction::operator-(int v) const
{
  return Fraction{numerator - v * denominator, denominator};
}

Fraction Fraction::operator/(int v) const
{
  return Fraction{numerator, denominator * v};
}

int Fraction::round_down() const
{
  return numerator / denominator;
}

int Fraction::round_up() const
{
  return (numerator + denominator - 1) / denominator;
}

int Fraction::round() const
{
  return (numerator + denominator / 2) / denominator;
}

bool Fraction::is_valid() const
{
  return denominator != 0;
}

uint32_t from_fourcc(const char* string)
{
  return ((string[0] << 24) |
          (string[1] << 16) |
          (string[2] << 8) |
          (string[3]));
}

std::string heif::to_fourcc(uint32_t code)
{
  std::string str("    ");
  str[0] = static_cast<char>((code >> 24) & 0xFF);
  str[1] = static_cast<char>((code >> 16) & 0xFF);
  str[2] = static_cast<char>((code >> 8) & 0xFF);
  str[3] = static_cast<char>((code >> 0) & 0xFF);

  return str;
}


heif::BoxHeader::BoxHeader() = default;


std::vector<uint8_t> heif::BoxHeader::get_type() const
{
  if (m_type == fourcc("uuid")) {
    return m_uuid_type;
  }
  else {
    std::vector<uint8_t> type(4);
    type[0] = static_cast<uint8_t>((m_type >> 24) & 0xFF);
    type[1] = static_cast<uint8_t>((m_type >> 16) & 0xFF);
    type[2] = static_cast<uint8_t>((m_type >> 8) & 0xFF);
    type[3] = static_cast<uint8_t>((m_type >> 0) & 0xFF);
    return type;
  }
}


std::string heif::BoxHeader::get_type_string() const
{
  if (m_type == fourcc("uuid")) {
    // 8-4-4-4-12

    std::ostringstream sstr;
    sstr << std::hex;
    sstr << std::setfill('0');
    sstr << std::setw(2);

    for (int i = 0; i < 16; i++) {
      if (i == 4 || i == 6 || i == 8 || i == 10) {
        sstr << '-';
      }

      sstr << ((int) m_uuid_type[i]);
    }

    return sstr.str();
  }
  else {
    return to_fourcc(m_type);
  }
}


heif::Error heif::BoxHeader::parse(BitstreamRange& range)
{
  StreamReader::grow_status status;
  status = range.wait_for_available_bytes(8);
  if (status != StreamReader::size_reached) {
    // TODO: return recoverable error at timeout
    return Error(heif_error_Invalid_input,
                 heif_suberror_End_of_data);
  }

  m_size = range.read32();
  m_type = range.read32();

  m_header_size = 8;

  if (m_size == 1) {
    status = range.wait_for_available_bytes(8);
    if (status != StreamReader::size_reached) {
      // TODO: return recoverable error at timeout
      return Error(heif_error_Invalid_input,
                   heif_suberror_End_of_data);
    }

    uint64_t high = range.read32();
    uint64_t low = range.read32();

    m_size = (high << 32) | low;
    m_header_size += 8;

    std::stringstream sstr;
    sstr << "Box size " << m_size << " exceeds security limit.";

    if (m_size > MAX_LARGE_BOX_SIZE) {
      return Error(heif_error_Memory_allocation_error,
                   heif_suberror_Security_limit_exceeded,
                   sstr.str());
    }
  }

  if (m_type == fourcc("uuid")) {
    status = range.wait_for_available_bytes(16);
    if (status != StreamReader::size_reached) {
      // TODO: return recoverable error at timeout
      return Error(heif_error_Invalid_input,
                   heif_suberror_End_of_data);
    }

    if (range.prepare_read(16)) {
      m_uuid_type.resize(16);
      bool success = range.get_istream()->read((char*) m_uuid_type.data(), 16);
      assert(success);
      (void) success;
    }

    m_header_size += 16;
  }

  return range.get_error();
}


size_t heif::BoxHeader::reserve_box_header_space(StreamWriter& writer) const
{
  size_t start_pos = writer.get_position();

  int header_size = is_full_box_header() ? (8 + 4) : 8;

  writer.skip(header_size);

  return start_pos;
}


heif::Error heif::BoxHeader::prepend_header(StreamWriter& writer, size_t box_start) const
{
  const int reserved_header_size = is_full_box_header() ? (8 + 4) : 8;


  // determine header size

  int header_size = 0;

  header_size += 8; // normal header size

  if (is_full_box_header()) {
    header_size += 4;
  }

  if (m_type == fourcc("uuid")) {
    header_size += 16;
  }

  bool large_size = false;

  size_t data_size = writer.data_size() - box_start - reserved_header_size;

  if (data_size + header_size > 0xFFFFFFFF) {
    header_size += 8;
    large_size = true;
  }

  size_t box_size = data_size + header_size;


  // --- write header

  writer.set_position(box_start);
  assert(header_size >= reserved_header_size);
  writer.insert(header_size - reserved_header_size);

  if (large_size) {
    writer.write32(1);
  }
  else {
    assert(box_size <= 0xFFFFFFFF);
    writer.write32((uint32_t) box_size);
  }

  writer.write32(m_type);

  if (large_size) {
    writer.write64(box_size);
  }

  if (m_type == fourcc("uuid")) {
    assert(m_uuid_type.size() == 16);
    writer.write(m_uuid_type);
  }

  if (is_full_box_header()) {
    assert((m_flags & ~0x00FFFFFF) == 0);

    writer.write32((m_version << 24) | m_flags);
  }

  writer.set_position_to_end();  // Note: should we move to the end of the box after writing the header?

  return Error::Ok;
}


std::string BoxHeader::dump(Indent& indent) const
{
  std::ostringstream sstr;
  sstr << indent << "Box: " << get_type_string() << " -----\n";
  sstr << indent << "size: " << get_box_size() << "   (header size: " << get_header_size() << ")\n";

  if (m_is_full_box) {
    sstr << indent << "version: " << ((int) m_version) << "\n"
         << indent << "flags: " << std::hex << m_flags << "\n";
  }

  return sstr.str();
}


Error Box::parse(BitstreamRange& range)
{
  // skip box

  if (get_box_size() == size_until_end_of_file) {
    range.skip_to_end_of_file();
  }
  else {
    uint64_t content_size = get_box_size() - get_header_size();
    if (range.prepare_read(content_size)) {
      if (content_size > MAX_BOX_SIZE) {
        return Error(heif_error_Invalid_input,
                     heif_suberror_Invalid_box_size);
      }

      range.get_istream()->seek_cur(get_box_size() - get_header_size());
    }
  }

  // Note: seekg() clears the eof flag and it will not be set again afterwards,
  // hence we have to test for the fail flag.

  return range.get_error();
}


Error BoxHeader::parse_full_box_header(BitstreamRange& range)
{
  uint32_t data = range.read32();
  m_version = static_cast<uint8_t>(data >> 24);
  m_flags = data & 0x00FFFFFF;
  m_is_full_box = true;

  m_header_size += 4;

  return range.get_error();
}


Error Box::read(BitstreamRange& range, std::shared_ptr<heif::Box>* result)
{
  BoxHeader hdr;
  Error err = hdr.parse(range);
  if (err) {
    return err;
  }

  if (range.error()) {
    return range.get_error();
  }

  std::shared_ptr<Box> box;

  switch (hdr.get_short_type()) {
    case fourcc("ftyp"):
      box = std::make_shared<Box_ftyp>(hdr);
      break;

    case fourcc("meta"):
      box = std::make_shared<Box_meta>(hdr);
      break;

    case fourcc("hdlr"):
      box = std::make_shared<Box_hdlr>(hdr);
      break;

    case fourcc("pitm"):
      box = std::make_shared<Box_pitm>(hdr);
      break;

    case fourcc("iloc"):
      box = std::make_shared<Box_iloc>(hdr);
      break;

    case fourcc("iinf"):
      box = std::make_shared<Box_iinf>(hdr);
      break;

    case fourcc("infe"):
      box = std::make_shared<Box_infe>(hdr);
      break;

    case fourcc("iprp"):
      box = std::make_shared<Box_iprp>(hdr);
      break;

    case fourcc("ipco"):
      box = std::make_shared<Box_ipco>(hdr);
      break;

    case fourcc("ipma"):
      box = std::make_shared<Box_ipma>(hdr);
      break;

    case fourcc("ispe"):
      box = std::make_shared<Box_ispe>(hdr);
      break;

    case fourcc("auxC"):
      box = std::make_shared<Box_auxC>(hdr);
      break;

    case fourcc("irot"):
      box = std::make_shared<Box_irot>(hdr);
      break;

    case fourcc("imir"):
      box = std::make_shared<Box_imir>(hdr);
      break;

    case fourcc("clap"):
      box = std::make_shared<Box_clap>(hdr);
      break;

    case fourcc("iref"):
      box = std::make_shared<Box_iref>(hdr);
      break;

    case fourcc("hvcC"):
      box = std::make_shared<Box_hvcC>(hdr);
      break;

    case fourcc("av1C"):
      box = std::make_shared<Box_av1C>(hdr);
      break;

    case fourcc("vvcC"):
      box = std::make_shared<Box_vvcC>(hdr);
      break;

    case fourcc("idat"):
      box = std::make_shared<Box_idat>(hdr);
      break;

    case fourcc("grpl"):
      box = std::make_shared<Box_grpl>(hdr);
      break;

    case fourcc("dinf"):
      box = std::make_shared<Box_dinf>(hdr);
      break;

    case fourcc("dref"):
      box = std::make_shared<Box_dref>(hdr);
      break;

    case fourcc("url "):
      box = std::make_shared<Box_url>(hdr);
      break;

    case fourcc("colr"):
      box = std::make_shared<Box_colr>(hdr);
      break;

    case fourcc("pixi"):
      box = std::make_shared<Box_pixi>(hdr);
      break;

    case fourcc("pasp"):
      box = std::make_shared<Box_pasp>(hdr);
      break;

    case fourcc("clli"):
      box = std::make_shared<Box_clli>(hdr);
      break;

    case fourcc("mdcv"):
      box = std::make_shared<Box_mdcv>(hdr);
      break;

    case fourcc("udes"):
      box = std::make_shared<Box_udes>(hdr);
      break;

#ifdef ENABLE_UNCOMPRESSED_DECODER
    case fourcc("cmpd"):
      box = std::make_shared<Box_cmpd>(hdr);
      break;

    case fourcc("uncC"):
      box = std::make_shared<Box_uncC>(hdr);
      break;
#endif

    default:
      box = std::make_shared<Box>(hdr);
      break;
  }

  if (hdr.get_box_size() < hdr.get_header_size()) {
    std::stringstream sstr;
    sstr << "Box size (" << hdr.get_box_size() << " bytes) smaller than header size ("
         << hdr.get_header_size() << " bytes)";

    // Sanity check.
    return Error(heif_error_Invalid_input,
                 heif_suberror_Invalid_box_size,
                 sstr.str());
  }


  if (range.get_nesting_level() > MAX_BOX_NESTING_LEVEL) {
    return Error(heif_error_Memory_allocation_error,
                 heif_suberror_Security_limit_exceeded,
                 "Security limit for maximum nesting of boxes has been exceeded");
  }


  auto status = range.wait_for_available_bytes(hdr.get_box_size() - hdr.get_header_size());
  if (status != StreamReader::size_reached) {
    // TODO: return recoverable error at timeout
    return Error(heif_error_Invalid_input,
                 heif_suberror_End_of_data);
  }


  // Security check: make sure that box size does not exceed int64 size.

  if (hdr.get_box_size() > (uint64_t) std::numeric_limits<int64_t>::max()) {
    return Error(heif_error_Invalid_input,
                 heif_suberror_Invalid_box_size);
  }

  int64_t box_size = static_cast<int64_t>(hdr.get_box_size());
  int64_t box_size_without_header = box_size - hdr.get_header_size();

  // Box size may not be larger than remaining bytes in parent box.

  if (range.get_remaining_bytes() < box_size_without_header) {
    return Error(heif_error_Invalid_input,
                 heif_suberror_Invalid_box_size);
  }


  // Create child bitstream range and read box from that range.

  BitstreamRange boxrange(range.get_istream(),
                          box_size_without_header,
                          &range);

  err = box->parse(boxrange);
  if (err == Error::Ok) {
    *result = std::move(box);
  }

  boxrange.skip_to_end_of_box();

  return err;
}


std::string Box::dump(Indent& indent) const
{
  std::ostringstream sstr;

  sstr << BoxHeader::dump(indent);

  return sstr.str();
}


Error Box::write(StreamWriter& writer) const
{
  size_t box_start = reserve_box_header_space(writer);

  Error err = write_children(writer);

  prepend_header(writer, box_start);

  return err;
}


std::shared_ptr<Box> Box::get_child_box(uint32_t short_type) const
{
  for (auto& box : m_children) {
    if (box->get_short_type() == short_type) {
      return box;
    }
  }

  return nullptr;
}


std::vector<std::shared_ptr<Box>> Box::get_child_boxes(uint32_t short_type) const
{
  std::vector<std::shared_ptr<Box>> result;
  for (auto& box : m_children) {
    if (box->get_short_type() == short_type) {
      result.push_back(box);
    }
  }

  return result;
}


Error Box::read_children(BitstreamRange& range, int max_number)
{
  int count = 0;

  while (!range.eof() && !range.error()) {
    std::shared_ptr<Box> box;
    Error error = Box::read(range, &box);
    if (error != Error::Ok) {
      return error;
    }

    if (m_children.size() > MAX_CHILDREN_PER_BOX) {
      std::stringstream sstr;
      sstr << "Maximum number of child boxes " << MAX_CHILDREN_PER_BOX << " exceeded.";

      // Sanity check.
      return Error(heif_error_Memory_allocation_error,
                   heif_suberror_Security_limit_exceeded,
                   sstr.str());
    }

    m_children.push_back(std::move(box));


    // count the new child and end reading new children when we reached the expected number

    count++;

    if (max_number != READ_CHILDREN_ALL &&
        count == max_number) {
      break;
    }
  }

  return range.get_error();
}


Error Box::write_children(StreamWriter& writer) const
{
  for (const auto& child : m_children) {
    Error err = child->write(writer);
    if (err) {
      return err;
    }
  }

  return Error::Ok;
}


std::string Box::dump_children(Indent& indent) const
{
  std::ostringstream sstr;

  bool first = true;

  indent++;
  for (const auto& childBox : m_children) {
    if (first) {
      first = false;
    }
    else {
      sstr << indent << "\n";
    }

    sstr << childBox->dump(indent);
  }
  indent--;

  return sstr.str();
}


void Box::derive_box_version_recursive()
{
  derive_box_version();

  for (auto& child : m_children) {
    child->derive_box_version_recursive();
  }
}


Error Box_ftyp::parse(BitstreamRange& range)
{
  m_major_brand = range.read32();
  m_minor_version = range.read32();

  if (get_box_size() <= get_header_size() + 8) {
    // Sanity check.
    return Error(heif_error_Invalid_input,
                 heif_suberror_Invalid_box_size,
                 "ftyp box too small (less than 8 bytes)");
  }

  uint64_t n_minor_brands = (get_box_size() - get_header_size() - 8) / 4;

  for (uint64_t i = 0; i < n_minor_brands && !range.error(); i++) {
    m_compatible_brands.push_back(range.read32());
  }

  return range.get_error();
}


bool Box_ftyp::has_compatible_brand(uint32_t brand) const
{
  for (uint32_t b : m_compatible_brands) {
    if (b == brand) {
      return true;
    }
  }

  return false;
}


std::string Box_ftyp::dump(Indent& indent) const
{
  std::ostringstream sstr;

  sstr << BoxHeader::dump(indent);

  sstr << indent << "major brand: " << to_fourcc(m_major_brand) << "\n"
       << indent << "minor version: " << m_minor_version << "\n"
       << indent << "compatible brands: ";

  bool first = true;
  for (uint32_t brand : m_compatible_brands) {
    if (first) { first = false; }
    else { sstr << ','; }

    sstr << to_fourcc(brand);
  }
  sstr << "\n";

  return sstr.str();
}


void Box_ftyp::add_compatible_brand(uint32_t brand)
{
  // TODO: check whether brand already exists in the list

  m_compatible_brands.push_back(brand);
}


Error Box_ftyp::write(StreamWriter& writer) const
{
  size_t box_start = reserve_box_header_space(writer);

  writer.write32(m_major_brand);
  writer.write32(m_minor_version);

  for (uint32_t b : m_compatible_brands) {
    writer.write32(b);
  }

  prepend_header(writer, box_start);

  return Error::Ok;
}


Error Box_meta::parse(BitstreamRange& range)
{
  parse_full_box_header(range);

  /*
  uint64_t boxSizeLimit;
  if (get_box_size() == BoxHeader::size_until_end_of_file) {
    boxSizeLimit = sizeLimit;
  }
  else {
    boxSizeLimit = get_box_size() - get_header_size();
  }
  */

  return read_children(range);
}


std::string Box_meta::dump(Indent& indent) const
{
  std::ostringstream sstr;
  sstr << Box::dump(indent);
  sstr << dump_children(indent);

  return sstr.str();
}


Error Box_hdlr::parse(BitstreamRange& range)
{
  parse_full_box_header(range);

  m_pre_defined = range.read32();
  m_handler_type = range.read32();

  for (int i = 0; i < 3; i++) {
    m_reserved[i] = range.read32();
  }

  m_name = range.read_string();

  return range.get_error();
}


std::string Box_hdlr::dump(Indent& indent) const
{
  std::ostringstream sstr;
  sstr << Box::dump(indent);
  sstr << indent << "pre_defined: " << m_pre_defined << "\n"
       << indent << "handler_type: " << to_fourcc(m_handler_type) << "\n"
       << indent << "name: " << m_name << "\n";

  return sstr.str();
}


Error Box_hdlr::write(StreamWriter& writer) const
{
  size_t box_start = reserve_box_header_space(writer);

  writer.write32(m_pre_defined);
  writer.write32(m_handler_type);

  for (int i = 0; i < 3; i++) {
    writer.write32(m_reserved[i]);
  }

  writer.write(m_name);

  prepend_header(writer, box_start);

  return Error::Ok;
}


Error Box_pitm::parse(BitstreamRange& range)
{
  parse_full_box_header(range);

  if (get_version() == 0) {
    m_item_ID = range.read16();
  }
  else {
    m_item_ID = range.read32();
  }

  return range.get_error();
}


std::string Box_pitm::dump(Indent& indent) const
{
  std::ostringstream sstr;
  sstr << Box::dump(indent);
  sstr << indent << "item_ID: " << m_item_ID << "\n";

  return sstr.str();
}


void Box_pitm::derive_box_version()
{
  if (m_item_ID <= 0xFFFF) {
    set_version(0);
  }
  else {
    set_version(1);
  }
}


Error Box_pitm::write(StreamWriter& writer) const
{
  size_t box_start = reserve_box_header_space(writer);

  if (get_version() == 0) {
    assert(m_item_ID <= 0xFFFF);
    writer.write16((uint16_t) m_item_ID);
  }
  else {
    writer.write32(m_item_ID);
  }

  prepend_header(writer, box_start);

  return Error::Ok;
}


Error Box_iloc::parse(BitstreamRange& range)
{
  /*
  printf("box size: %d\n",get_box_size());
  printf("header size: %d\n",get_header_size());
  printf("start limit: %d\n",sizeLimit);
  */

  parse_full_box_header(range);

  uint16_t values4 = range.read16();

  int offset_size = (values4 >> 12) & 0xF;
  int length_size = (values4 >> 8) & 0xF;
  int base_offset_size = (values4 >> 4) & 0xF;
  int index_size = 0;

  if (get_version() >= 1) {
    index_size = (values4 & 0xF);
  }

  int item_count;
  if (get_version() < 2) {
    item_count = range.read16();
  }
  else {
    item_count = range.read32();
  }

  // Sanity check.
  if (item_count > MAX_ILOC_ITEMS) {
    std::stringstream sstr;
    sstr << "iloc box contains " << item_count << " items, which exceeds the security limit of "
         << MAX_ILOC_ITEMS << " items.";

    return Error(heif_error_Memory_allocation_error,
                 heif_suberror_Security_limit_exceeded,
                 sstr.str());
  }

  for (int i = 0; i < item_count; i++) {
    Item item;

    if (get_version() < 2) {
      item.item_ID = range.read16();
    }
    else {
      item.item_ID = range.read32();
    }

    if (get_version() >= 1) {
      values4 = range.read16();
      item.construction_method = (values4 & 0xF);
    }

    item.data_reference_index = range.read16();

    item.base_offset = 0;
    if (base_offset_size == 4) {
      item.base_offset = range.read32();
    }
    else if (base_offset_size == 8) {
      item.base_offset = ((uint64_t) range.read32()) << 32;
      item.base_offset |= range.read32();
    }

    int extent_count = range.read16();
    // Sanity check.
    if (extent_count > MAX_ILOC_EXTENTS_PER_ITEM) {
      std::stringstream sstr;
      sstr << "Number of extents in iloc box (" << extent_count << ") exceeds security limit ("
           << MAX_ILOC_EXTENTS_PER_ITEM << ")\n";

      return Error(heif_error_Memory_allocation_error,
                   heif_suberror_Security_limit_exceeded,
                   sstr.str());
    }

    for (int e = 0; e < extent_count; e++) {
      Extent extent;

      if (index_size == 4) {
        extent.index = range.read32();
      }
      else if (index_size == 8) {
        extent.index = ((uint64_t) range.read32()) << 32;
        extent.index |= range.read32();
      }

      extent.offset = 0;
      if (offset_size == 4) {
        extent.offset = range.read32();
      }
      else if (offset_size == 8) {
        extent.offset = ((uint64_t) range.read32()) << 32;
        extent.offset |= range.read32();
      }


      extent.length = 0;
      if (length_size == 4) {
        extent.length = range.read32();
      }
      else if (length_size == 8) {
        extent.length = ((uint64_t) range.read32()) << 32;
        extent.length |= range.read32();
      }

      item.extents.push_back(extent);
    }

    if (!range.error()) {
      m_items.push_back(item);
    }
  }

  //printf("end limit: %d\n",sizeLimit);

  return range.get_error();
}


std::string Box_iloc::dump(Indent& indent) const
{
  std::ostringstream sstr;
  sstr << Box::dump(indent);

  for (const Item& item : m_items) {
    sstr << indent << "item ID: " << item.item_ID << "\n"
         << indent << "  construction method: " << ((int) item.construction_method) << "\n"
         << indent << "  data_reference_index: " << std::hex
         << item.data_reference_index << std::dec << "\n"
         << indent << "  base_offset: " << item.base_offset << "\n";

    sstr << indent << "  extents: ";
    for (const Extent& extent : item.extents) {
      sstr << extent.offset << "," << extent.length;
      if (extent.index != 0) {
        sstr << ";index=" << extent.index;
      }
      sstr << " ";
    }
    sstr << "\n";
  }

  return sstr.str();
}


Error Box_iloc::read_data(const Item& item,
                          const std::shared_ptr<StreamReader>& istr,
                          const std::shared_ptr<Box_idat>& idat,
                          std::vector<uint8_t>* dest) const
{
  //istr.clear();

  for (const auto& extent : item.extents) {
    if (item.construction_method == 0) {

      // --- security check that we do not allocate too much memory

      size_t old_size = dest->size();
      if (MAX_MEMORY_BLOCK_SIZE - old_size < extent.length) {
        std::stringstream sstr;
        sstr << "iloc box contained " << extent.length << " bytes, total memory size would be "
             << (old_size + extent.length) << " bytes, exceeding the security limit of "
             << MAX_MEMORY_BLOCK_SIZE << " bytes";

        return Error(heif_error_Memory_allocation_error,
                     heif_suberror_Security_limit_exceeded,
                     sstr.str());
      }


      // --- make sure that all data is available

      if (extent.offset > MAX_FILE_POS ||
          item.base_offset > MAX_FILE_POS ||
          extent.length > MAX_FILE_POS) {
        return Error(heif_error_Invalid_input,
                     heif_suberror_Security_limit_exceeded,
                     "iloc data pointers out of allowed range");
      }

      StreamReader::grow_status status = istr->wait_for_file_size(extent.offset + item.base_offset + extent.length);
      if (status == StreamReader::size_beyond_eof) {
        // Out-of-bounds
        // TODO: I think we should not clear this. Maybe we want to try reading again later and
        // hence should not lose the data already read.
        dest->clear();

        std::stringstream sstr;
        sstr << "Extent in iloc box references data outside of file bounds "
             << "(points to file position " << extent.offset + item.base_offset << ")\n";

        return Error(heif_error_Invalid_input,
                     heif_suberror_End_of_data,
                     sstr.str());
      }
      else if (status == StreamReader::timeout) {
        // TODO: maybe we should introduce some 'Recoverable error' instead of 'Invalid input'
        return Error(heif_error_Invalid_input,
                     heif_suberror_End_of_data);
      }

      // --- move file pointer to start of data

      bool success = istr->seek(extent.offset + item.base_offset);
      assert(success);
      (void) success;


      // --- read data

      dest->resize(static_cast<size_t>(old_size + extent.length));
      success = istr->read((char*) dest->data() + old_size, static_cast<size_t>(extent.length));
      assert(success);
      (void) success;
    }
    else if (item.construction_method == 1) {
      if (!idat) {
        return Error(heif_error_Invalid_input,
                     heif_suberror_No_idat_box,
                     "idat box referenced in iref box is not present in file");
      }

      idat->read_data(istr,
                      extent.offset + item.base_offset,
                      extent.length,
                      *dest);
    }
    else {
      std::stringstream sstr;
      sstr << "Item construction method " << item.construction_method << " not implemented";
      return Error(heif_error_Unsupported_feature,
                   heif_suberror_No_idat_box,
                   sstr.str());
    }
  }

  return Error::Ok;
}


Error Box_iloc::append_data(heif_item_id item_ID,
                            const std::vector<uint8_t>& data,
                            uint8_t construction_method)
{
  // check whether this item ID already exists

  size_t idx;
  for (idx = 0; idx < m_items.size(); idx++) {
    if (m_items[idx].item_ID == item_ID) {
      break;
    }
  }

  // item does not exist -> add a new one to the end

  if (idx == m_items.size()) {
    Item item;
    item.item_ID = item_ID;
    item.construction_method = construction_method;

    m_items.push_back(item);
  }

  if (m_items[idx].construction_method != construction_method) {
    // TODO: return error: construction methods do not match
  }

  Extent extent;
  extent.data = data;

  if (construction_method == 1) {
    extent.offset = m_idat_offset;
    extent.length = data.size();

    m_idat_offset += (int) data.size();
  }

  m_items[idx].extents.push_back(std::move(extent));

  return Error::Ok;
}


void Box_iloc::derive_box_version()
{
  int min_version = m_user_defined_min_version;

  if (m_items.size() > 0xFFFF) {
    min_version = std::max(min_version, 2);
  }

  m_offset_size = 0;
  m_length_size = 0;
  m_base_offset_size = 0;
  m_index_size = 0;

  for (const auto& item : m_items) {
    // check item_ID size
    if (item.item_ID > 0xFFFF) {
      min_version = std::max(min_version, 2);
    }

    // check construction method
    if (item.construction_method != 0) {
      min_version = std::max(min_version, 1);
    }

    // base offset size
    /*
    if (item.base_offset > 0xFFFFFFFF) {
      m_base_offset_size = 8;
    }
    else if (item.base_offset > 0) {
      m_base_offset_size = 4;
    }
    */

    /*
    for (const auto& extent : item.extents) {
      // extent index size

      if (extent.index != 0) {
        min_version = std::max(min_version, 1);
        m_index_size = 4;
      }

      if (extent.index > 0xFFFFFFFF) {
        m_index_size = 8;
      }

      // extent offset size
      if (extent.offset > 0xFFFFFFFF) {
        m_offset_size = 8;
      }
      else {
        m_offset_size = 4;
      }

      // extent length size
      if (extent.length > 0xFFFFFFFF) {
        m_length_size = 8;
      }
      else {
        m_length_size = 4;
      }
    }
      */
  }

  m_offset_size = 4;
  m_length_size = 4;
  m_base_offset_size = 4; // TODO: or could be 8 if we write >4GB files
  m_index_size = 0;

  set_version((uint8_t) min_version);
}


Error Box_iloc::write(StreamWriter& writer) const
{
  // --- write idat

  size_t sum_idat_size = 0;

  for (const auto& item : m_items) {
    if (item.construction_method == 1) {
      for (const auto& extent : item.extents) {
        sum_idat_size += extent.data.size();
      }
    }
  }

  if (sum_idat_size > 0) {
    writer.write32((uint32_t) (sum_idat_size + 8));
    writer.write32(fourcc("idat"));

    for (auto& item : m_items) {
      if (item.construction_method == 1) {
        for (auto& extent : item.extents) {
          writer.write(extent.data);
        }
      }
    }
  }


  // --- write iloc box

  size_t box_start = reserve_box_header_space(writer);

  m_iloc_box_start = writer.get_position();

  int nSkip = 0;

  nSkip += 2;
  nSkip += (get_version() < 2) ? 2 : 4; // item_count

  for (const auto& item : m_items) {
    nSkip += (get_version() < 2) ? 2 : 4; // item_ID
    nSkip += (get_version() >= 1) ? 2 : 0; // construction method
    nSkip += 4 + m_base_offset_size;

    for (const auto& extent : item.extents) {
      (void) extent;

      if (get_version() >= 1) {
        nSkip += m_index_size;
      }

      nSkip += m_offset_size + m_length_size;
    }
  }

  writer.skip(nSkip);
  prepend_header(writer, box_start);

  return Error::Ok;
}


Error Box_iloc::write_mdat_after_iloc(StreamWriter& writer)
{
  // --- compute sum of all mdat data

  size_t sum_mdat_size = 0;

  for (const auto& item : m_items) {
    if (item.construction_method == 0) {
      for (const auto& extent : item.extents) {
        sum_mdat_size += extent.data.size();
      }
    }
  }

  if (sum_mdat_size > 0xFFFFFFFF) {
    // TODO: box size > 4 GB
  }


  // --- write mdat box

  writer.write32((uint32_t) (sum_mdat_size + 8));
  writer.write32(fourcc("mdat"));

  for (auto& item : m_items) {
    if (item.construction_method == 0) {
      item.base_offset = writer.get_position();

      for (auto& extent : item.extents) {
        extent.offset = writer.get_position() - item.base_offset;
        extent.length = extent.data.size();

        writer.write(extent.data);
      }
    }
  }


  // --- patch iloc box

  patch_iloc_header(writer);

  return Error::Ok;
}


void Box_iloc::patch_iloc_header(StreamWriter& writer) const
{
  size_t old_pos = writer.get_position();
  writer.set_position(m_iloc_box_start);

  writer.write8((uint8_t) ((m_offset_size << 4) | (m_length_size)));
  writer.write8((uint8_t) ((m_base_offset_size << 4) | (m_index_size)));

  if (get_version() < 2) {
    writer.write16((uint16_t) m_items.size());
  }
  else {
    writer.write32((uint32_t) m_items.size());
  }

  for (const auto& item : m_items) {
    if (get_version() < 2) {
      writer.write16((uint16_t) item.item_ID);
    }
    else {
      writer.write32((uint32_t) item.item_ID);
    }

    if (get_version() >= 1) {
      writer.write16(item.construction_method);
    }

    writer.write16(item.data_reference_index);
    writer.write(m_base_offset_size, item.base_offset);
    writer.write16((uint16_t) item.extents.size());

    for (const auto& extent : item.extents) {
      if (get_version() >= 1 && m_index_size > 0) {
        writer.write(m_index_size, extent.index);
      }

      writer.write(m_offset_size, extent.offset);
      writer.write(m_length_size, extent.length);
    }
  }

  writer.set_position(old_pos);
}


Error Box_infe::parse(BitstreamRange& range)
{
  parse_full_box_header(range);

  if (get_version() <= 1) {
    m_item_ID = range.read16();
    m_item_protection_index = range.read16();

    m_item_name = range.read_string();
    m_content_type = range.read_string();
    m_content_encoding = range.read_string();
  }

  if (get_version() >= 2) {
    m_hidden_item = (get_flags() & 1);

    if (get_version() == 2) {
      m_item_ID = range.read16();
    }
    else {
      m_item_ID = range.read32();
    }

    m_item_protection_index = range.read16();
    uint32_t item_type = range.read32();
    if (item_type != 0) {
      m_item_type = to_fourcc(item_type);
    }

    m_item_name = range.read_string();
    if (item_type == fourcc("mime")) {
      m_content_type = range.read_string();
      m_content_encoding = range.read_string();
    }
    else if (item_type == fourcc("uri ")) {
      m_item_uri_type = range.read_string();
    }
  }

  return range.get_error();
}


void Box_infe::derive_box_version()
{
  int min_version = 0;

  if (m_hidden_item) {
    min_version = std::max(min_version, 2);
  }

  if (m_item_ID > 0xFFFF) {
    min_version = std::max(min_version, 3);
  }


  if (m_item_type != "") {
    min_version = std::max(min_version, 2);
  }

  set_version((uint8_t) min_version);
}


void Box_infe::set_hidden_item(bool hidden)
{
  m_hidden_item = hidden;

  if (m_hidden_item) {
    set_flags(get_flags() | 1);
  }
  else {
    set_flags(get_flags() & ~1);
  }
}

Error Box_infe::write(StreamWriter& writer) const
{
  size_t box_start = reserve_box_header_space(writer);

  if (get_version() <= 1) {
    writer.write16((uint16_t) m_item_ID);
    writer.write16(m_item_protection_index);

    writer.write(m_item_name);
    writer.write(m_content_type);
    writer.write(m_content_encoding);
  }

  if (get_version() >= 2) {
    if (get_version() == 2) {
      writer.write16((uint16_t) m_item_ID);
    }
    else if (get_version() == 3) {
      writer.write32(m_item_ID);
    }

    writer.write16(m_item_protection_index);

    if (m_item_type.empty()) {
      writer.write32(0);
    }
    else {
      writer.write32(from_fourcc(m_item_type.c_str()));
    }

    writer.write(m_item_name);
    if (m_item_type == "mime") {
      writer.write(m_content_type);
      writer.write(m_content_encoding);
    }
    else if (m_item_type == "uri ") {
      writer.write(m_item_uri_type);
    }
  }

  prepend_header(writer, box_start);

  return Error::Ok;
}


std::string Box_infe::dump(Indent& indent) const
{
  std::ostringstream sstr;
  sstr << Box::dump(indent);

  sstr << indent << "item_ID: " << m_item_ID << "\n"
       << indent << "item_protection_index: " << m_item_protection_index << "\n"
       << indent << "item_type: " << m_item_type << "\n"
       << indent << "item_name: " << m_item_name << "\n"
       << indent << "content_type: " << m_content_type << "\n"
       << indent << "content_encoding: " << m_content_encoding << "\n"
       << indent << "item uri type: " << m_item_uri_type << "\n"
       << indent << "hidden item: " << std::boolalpha << m_hidden_item << "\n";

  return sstr.str();
}


Error Box_iinf::parse(BitstreamRange& range)
{
  parse_full_box_header(range);

  int nEntries_size = (get_version() > 0) ? 4 : 2;

  int item_count;
  if (nEntries_size == 2) {
    item_count = range.read16();
  }
  else {
    item_count = range.read32();
  }

  if (item_count == 0) {
    return Error::Ok;
  }

  // TODO: Only try to read "item_count" children.
  return read_children(range);
}


std::string Box_iinf::dump(Indent& indent) const
{
  std::ostringstream sstr;
  sstr << Box::dump(indent);

  sstr << dump_children(indent);

  return sstr.str();
}


Error Box_iprp::parse(BitstreamRange& range)
{
  //parse_full_box_header(range);

  return read_children(range);
}


void Box_iinf::derive_box_version()
{
  if (m_children.size() > 0xFFFF) {
    set_version(1);
  }
  else {
    set_version(0);
  }
}


Error Box_iinf::write(StreamWriter& writer) const
{
  size_t box_start = reserve_box_header_space(writer);

  int nEntries_size = (get_version() > 0) ? 4 : 2;

  writer.write(nEntries_size, m_children.size());


  Error err = write_children(writer);

  prepend_header(writer, box_start);

  return err;
}


std::string Box_iprp::dump(Indent& indent) const
{
  std::ostringstream sstr;
  sstr << Box::dump(indent);

  sstr << dump_children(indent);

  return sstr.str();
}


Error Box_ipco::parse(BitstreamRange& range)
{
  //parse_full_box_header(range);

  return read_children(range);
}


std::string Box_ipco::dump(Indent& indent) const
{
  std::ostringstream sstr;
  sstr << Box::dump(indent);

  sstr << dump_children(indent);

  return sstr.str();
}

Error color_profile_nclx::parse(BitstreamRange& range)
{
  StreamReader::grow_status status;
  status = range.wait_for_available_bytes(7);
  if (status != StreamReader::size_reached) {
    // TODO: return recoverable error at timeout
    return Error(heif_error_Invalid_input,
                 heif_suberror_End_of_data);
  }

  m_colour_primaries = range.read16();
  m_transfer_characteristics = range.read16();
  m_matrix_coefficients = range.read16();
  m_full_range_flag = (range.read8() & 0x80 ? true : false);

  return Error::Ok;
}

Error color_profile_nclx::get_nclx_color_profile(struct heif_color_profile_nclx** out_data) const
{
  *out_data = alloc_nclx_color_profile();

  if (*out_data == nullptr) {
    return Error(heif_error_Memory_allocation_error,
                 heif_suberror_Unspecified);
  }

  struct heif_color_profile_nclx* nclx = *out_data;

  struct heif_error err;

  nclx->version = 1;

  err = heif_nclx_color_profile_set_color_primaries(nclx, get_colour_primaries());
  if (err.code) {
    return {err.code, err.subcode};
  }

  err = heif_nclx_color_profile_set_transfer_characteristics(nclx, get_transfer_characteristics());
  if (err.code) {
    return {err.code, err.subcode};
  }

  err = heif_nclx_color_profile_set_matrix_coefficients(nclx, get_matrix_coefficients());
  if (err.code) {
    return {err.code, err.subcode};
  }

  nclx->full_range_flag = get_full_range_flag();

  // fill color primaries

  auto primaries = ::get_colour_primaries(nclx->color_primaries);

  nclx->color_primary_red_x = primaries.redX;
  nclx->color_primary_red_y = primaries.redY;
  nclx->color_primary_green_x = primaries.greenX;
  nclx->color_primary_green_y = primaries.greenY;
  nclx->color_primary_blue_x = primaries.blueX;
  nclx->color_primary_blue_y = primaries.blueY;
  nclx->color_primary_white_x = primaries.whiteX;
  nclx->color_primary_white_y = primaries.whiteY;

  return Error::Ok;
}


struct heif_color_profile_nclx* color_profile_nclx::alloc_nclx_color_profile()
{
  auto profile = (heif_color_profile_nclx*) malloc(sizeof(struct heif_color_profile_nclx));

  if (profile) {
    profile->version = 1;
    profile->color_primaries = heif_color_primaries_unspecified;
    profile->transfer_characteristics = heif_transfer_characteristic_unspecified;
    profile->matrix_coefficients = heif_matrix_coefficients_ITU_R_BT_601_6;
    profile->full_range_flag = true;
  }

  return profile;
}


void color_profile_nclx::free_nclx_color_profile(struct heif_color_profile_nclx* profile)
{
  free(profile);
}


void color_profile_nclx::set_default()
{
  m_colour_primaries = 2;
  m_transfer_characteristics = 2;
  m_matrix_coefficients = 6;
  m_full_range_flag = true;
}


void color_profile_nclx::set_undefined()
{
  m_colour_primaries = 2;
  m_transfer_characteristics = 2;
  m_matrix_coefficients = 2;
  m_full_range_flag = true;
}


void color_profile_nclx::set_from_heif_color_profile_nclx(const struct heif_color_profile_nclx* nclx)
{
  m_colour_primaries = nclx->color_primaries;
  m_transfer_characteristics = nclx->transfer_characteristics;
  m_matrix_coefficients = nclx->matrix_coefficients;
  m_full_range_flag = nclx->full_range_flag;
}


Error Box_colr::parse(BitstreamRange& range)
{
  StreamReader::grow_status status;
  uint32_t colour_type = range.read32();

  if (colour_type == fourcc("nclx")) {
    auto color_profile = std::make_shared<color_profile_nclx>();
    m_color_profile = color_profile;
    Error err = color_profile->parse(range);
    if (err) {
      return err;
    }
  }
  else if (colour_type == fourcc("prof") ||
           colour_type == fourcc("rICC")) {
    auto profile_size = get_box_size() - get_header_size() - 4;
    status = range.wait_for_available_bytes(profile_size);
    if (status != StreamReader::size_reached) {
      // TODO: return recoverable error at timeout
      return Error(heif_error_Invalid_input,
                   heif_suberror_End_of_data);
    }

    std::vector<uint8_t> rawData(profile_size);
    for (size_t i = 0; i < profile_size; i++) {
      rawData[i] = range.read8();
    }

    m_color_profile = std::make_shared<color_profile_raw>(colour_type, rawData);
  }
  else {
    return Error(heif_error_Invalid_input,
                 heif_suberror_Unknown_color_profile_type);
  }

  return range.get_error();
}


std::string Box_colr::dump(Indent& indent) const
{
  std::ostringstream sstr;
  sstr << Box::dump(indent);

  if (m_color_profile) {
    sstr << indent << "colour_type: " << to_fourcc(get_color_profile_type()) << "\n";
    sstr << m_color_profile->dump(indent);
  }
  else {
    sstr << indent << "colour_type: ---\n";
    sstr << "no color profile\n";
  }

  return sstr.str();
}


std::string color_profile_raw::dump(Indent& indent) const
{
  std::ostringstream sstr;
  sstr << indent << "profile size: " << m_data.size() << "\n";
  return sstr.str();
}


std::string color_profile_nclx::dump(Indent& indent) const
{
  std::ostringstream sstr;
  sstr << indent << "colour_primaries: " << m_colour_primaries << "\n"
       << indent << "transfer_characteristics: " << m_transfer_characteristics << "\n"
       << indent << "matrix_coefficients: " << m_matrix_coefficients << "\n"
       << indent << "full_range_flag: " << m_full_range_flag << "\n";
  return sstr.str();
}


Error color_profile_nclx::write(StreamWriter& writer) const
{
  writer.write16(m_colour_primaries);
  writer.write16(m_transfer_characteristics);
  writer.write16(m_matrix_coefficients);
  writer.write8(m_full_range_flag ? 0x80 : 0x00);

  return Error::Ok;
}

Error color_profile_raw::write(StreamWriter& writer) const
{
  writer.write(m_data);

  return Error::Ok;
}

Error Box_colr::write(StreamWriter& writer) const
{
  size_t box_start = reserve_box_header_space(writer);

  assert(m_color_profile);

  writer.write32(m_color_profile->get_type());

  Error err = m_color_profile->write(writer);
  if (err) {
    return err;
  }

  prepend_header(writer, box_start);

  return Error::Ok;
}


Error Box_pixi::parse(BitstreamRange& range)
{
  parse_full_box_header(range);

  StreamReader::grow_status status;
  uint8_t num_channels = range.read8();
  status = range.wait_for_available_bytes(num_channels);
  if (status != StreamReader::size_reached) {
    // TODO: return recoverable error at timeout
    return Error(heif_error_Invalid_input,
                 heif_suberror_End_of_data);
  }

  m_bits_per_channel.resize(num_channels);
  for (int i = 0; i < num_channels; i++) {
    m_bits_per_channel[i] = range.read8();
  }

  return range.get_error();
}


std::string Box_pixi::dump(Indent& indent) const
{
  std::ostringstream sstr;
  sstr << Box::dump(indent);

  sstr << indent << "bits_per_channel: ";

  for (size_t i = 0; i < m_bits_per_channel.size(); i++) {
    if (i > 0) sstr << ",";
    sstr << ((int) m_bits_per_channel[i]);
  }

  sstr << "\n";

  return sstr.str();
}


Error Box_pixi::write(StreamWriter& writer) const
{
  size_t box_start = reserve_box_header_space(writer);

  if (m_bits_per_channel.size() > 255 ||
      m_bits_per_channel.empty()) {
    // TODO: error
    assert(false);
  }

  writer.write8((uint8_t) (m_bits_per_channel.size()));
  for (size_t i = 0; i < m_bits_per_channel.size(); i++) {
    writer.write8(m_bits_per_channel[i]);
  }

  prepend_header(writer, box_start);

  return Error::Ok;
}


Error Box_pasp::parse(BitstreamRange& range)
{
  //parse_full_box_header(range);

  hSpacing = range.read32();
  vSpacing = range.read32();

  return range.get_error();
}


std::string Box_pasp::dump(Indent& indent) const
{
  std::ostringstream sstr;
  sstr << Box::dump(indent);

  sstr << indent << "hSpacing: " << hSpacing << "\n";
  sstr << indent << "vSpacing: " << vSpacing << "\n";

  return sstr.str();
}


Error Box_pasp::write(StreamWriter& writer) const
{
  size_t box_start = reserve_box_header_space(writer);

  writer.write32(hSpacing);
  writer.write32(vSpacing);

  prepend_header(writer, box_start);

  return Error::Ok;
}


Error Box_clli::parse(BitstreamRange& range)
{
  //parse_full_box_header(range);

  clli.max_content_light_level = range.read16();
  clli.max_pic_average_light_level = range.read16();

  return range.get_error();
}


std::string Box_clli::dump(Indent& indent) const
{
  std::ostringstream sstr;
  sstr << Box::dump(indent);

  sstr << indent << "max_content_light_level: " << clli.max_content_light_level << "\n";
  sstr << indent << "max_pic_average_light_level: " << clli.max_pic_average_light_level << "\n";

  return sstr.str();
}


Error Box_clli::write(StreamWriter& writer) const
{
  size_t box_start = reserve_box_header_space(writer);

  writer.write16(clli.max_content_light_level);
  writer.write16(clli.max_pic_average_light_level);

  prepend_header(writer, box_start);

  return Error::Ok;
}


Error Box_mdcv::parse(BitstreamRange& range)
{
  //parse_full_box_header(range);

  for (int c=0;c<3;c++) {
    mdcv.display_primaries_x[c] = range.read16();
    mdcv.display_primaries_y[c] = range.read16();
  }

  mdcv.white_point_x = range.read16();
  mdcv.white_point_y = range.read16();
  mdcv.max_display_mastering_luminance = range.read32();
  mdcv.min_display_mastering_luminance = range.read32();

  return range.get_error();
}


std::string Box_mdcv::dump(Indent& indent) const
{
  std::ostringstream sstr;
  sstr << Box::dump(indent);

  sstr << indent << "display_primaries (x,y): ";
  sstr << "(" << mdcv.display_primaries_x[0] << ";" << mdcv.display_primaries_y[0] << "), ";
  sstr << "(" << mdcv.display_primaries_x[1] << ";" << mdcv.display_primaries_y[1] << "), ";
  sstr << "(" << mdcv.display_primaries_x[2] << ";" << mdcv.display_primaries_y[2] << ")\n";

  sstr << indent << "white point (x,y): (" << mdcv.white_point_x << ";" << mdcv.white_point_y << ")\n";
  sstr << indent << "max display mastering luminance: " << mdcv.max_display_mastering_luminance << "\n";
  sstr << indent << "min display mastering luminance: " << mdcv.min_display_mastering_luminance << "\n";

  return sstr.str();
}


Error Box_mdcv::write(StreamWriter& writer) const
{
  size_t box_start = reserve_box_header_space(writer);

  for (int c=0;c<3;c++) {
    writer.write16(mdcv.display_primaries_x[c]);
    writer.write16(mdcv.display_primaries_y[c]);
  }

  writer.write16(mdcv.white_point_x);
  writer.write16(mdcv.white_point_y);

  writer.write32(mdcv.max_display_mastering_luminance);
  writer.write32(mdcv.min_display_mastering_luminance);

  prepend_header(writer, box_start);

  return Error::Ok;
}


Error Box_ipco::get_properties_for_item_ID(uint32_t itemID,
                                           const std::shared_ptr<class Box_ipma>& ipma,
                                           std::vector<Property>& out_properties) const
{
  const std::vector<Box_ipma::PropertyAssociation>* property_assoc = ipma->get_properties_for_item_ID(itemID);
  if (property_assoc == nullptr) {
    std::stringstream sstr;
    sstr << "Item (ID=" << itemID << ") has no properties assigned to it in ipma box";

    return Error(heif_error_Invalid_input,
                 heif_suberror_No_properties_assigned_to_item,
                 sstr.str());
  }

  const auto& allProperties = get_all_child_boxes();
  for (const Box_ipma::PropertyAssociation& assoc : *property_assoc) {
    if (assoc.property_index > allProperties.size()) {
      std::stringstream sstr;
      sstr << "Nonexisting property (index=" << assoc.property_index << ") for item "
           << " ID=" << itemID << " referenced in ipma box";

      return Error(heif_error_Invalid_input,
                   heif_suberror_Ipma_box_references_nonexisting_property,
                   sstr.str());
    }

    Property prop;
    prop.essential = assoc.essential;

    if (assoc.property_index > 0) {
      prop.property = allProperties[assoc.property_index - 1];
      out_properties.push_back(prop);
    }
  }

  return Error::Ok;
}


std::shared_ptr<Box> Box_ipco::get_property_for_item_ID(heif_item_id itemID,
                                                        const std::shared_ptr<class Box_ipma>& ipma,
                                                        uint32_t box_type) const
{
  const std::vector<Box_ipma::PropertyAssociation>* property_assoc = ipma->get_properties_for_item_ID(itemID);
  if (property_assoc == nullptr) {
    return nullptr;
  }

  const auto& allProperties = get_all_child_boxes();
  for (const Box_ipma::PropertyAssociation& assoc : *property_assoc) {
    if (assoc.property_index > allProperties.size() ||
        assoc.property_index == 0) {
      return nullptr;
    }

    const auto& property = allProperties[assoc.property_index - 1];
    if (property->get_short_type() == box_type) {
      return property;
    }
  }

  return nullptr;
}


Error Box_ispe::parse(BitstreamRange& range)
{
  parse_full_box_header(range);

  m_image_width = range.read32();
  m_image_height = range.read32();

  return range.get_error();
}


std::string Box_ispe::dump(Indent& indent) const
{
  std::ostringstream sstr;
  sstr << Box::dump(indent);

  sstr << indent << "image width: " << m_image_width << "\n"
       << indent << "image height: " << m_image_height << "\n";

  return sstr.str();
}


Error Box_ispe::write(StreamWriter& writer) const
{
  size_t box_start = reserve_box_header_space(writer);

  writer.write32(m_image_width);
  writer.write32(m_image_height);

  prepend_header(writer, box_start);

  return Error::Ok;
}


Error Box_ipma::parse(BitstreamRange& range)
{
  parse_full_box_header(range);

  int entry_cnt = range.read32();
  for (int i = 0; i < entry_cnt && !range.error() && !range.eof(); i++) {
    Entry entry;
    if (get_version() < 1) {
      entry.item_ID = range.read16();
    }
    else {
      entry.item_ID = range.read32();
    }

    int assoc_cnt = range.read8();
    for (int k = 0; k < assoc_cnt; k++) {
      PropertyAssociation association;

      uint16_t index;
      if (get_flags() & 1) {
        index = range.read16();
        association.essential = !!(index & 0x8000);
        association.property_index = (index & 0x7fff);
      }
      else {
        index = range.read8();
        association.essential = !!(index & 0x80);
        association.property_index = (index & 0x7f);
      }

      entry.associations.push_back(association);
    }

    m_entries.push_back(entry);
  }

  return range.get_error();
}


const std::vector<Box_ipma::PropertyAssociation>* Box_ipma::get_properties_for_item_ID(uint32_t itemID) const
{
  for (const auto& entry : m_entries) {
    if (entry.item_ID == itemID) {
      return &entry.associations;
    }
  }

  return nullptr;
}


void Box_ipma::add_property_for_item_ID(heif_item_id itemID,
                                        PropertyAssociation assoc)
{
  size_t idx;
  for (idx = 0; idx < m_entries.size(); idx++) {
    if (m_entries[idx].item_ID == itemID) {
      break;
    }
  }

  // if itemID does not exist, add a new entry
  if (idx == m_entries.size()) {
    Entry entry;
    entry.item_ID = itemID;
    m_entries.push_back(entry);
  }

  // add the property association
  m_entries[idx].associations.push_back(assoc);
}


std::string Box_ipma::dump(Indent& indent) const
{
  std::ostringstream sstr;
  sstr << Box::dump(indent);

  for (const Entry& entry : m_entries) {
    sstr << indent << "associations for item ID: " << entry.item_ID << "\n";
    indent++;
    for (const auto& assoc : entry.associations) {
      sstr << indent << "property index: " << assoc.property_index
           << " (essential: " << std::boolalpha << assoc.essential << ")\n";
    }
    indent--;
  }

  return sstr.str();
}


void Box_ipma::derive_box_version()
{
  int version = 0;
  bool large_property_indices = false;

  for (const Entry& entry : m_entries) {
    if (entry.item_ID > 0xFFFF) {
      version = 1;
    }

    for (const auto& assoc : entry.associations) {
      if (assoc.property_index > 0x7F) {
        large_property_indices = true;
      }
    }
  }

  set_version((uint8_t) version);
  set_flags(large_property_indices ? 1 : 0);
}


Error Box_ipma::write(StreamWriter& writer) const
{
  size_t box_start = reserve_box_header_space(writer);

  size_t entry_cnt = m_entries.size();
  writer.write32((uint32_t) entry_cnt);

  for (const Entry& entry : m_entries) {

    if (get_version() < 1) {
      writer.write16((uint16_t) entry.item_ID);
    }
    else {
      writer.write32(entry.item_ID);
    }

    size_t assoc_cnt = entry.associations.size();
    if (assoc_cnt > 0xFF) {
      // TODO: error, too many associations
    }

    writer.write8((uint8_t) assoc_cnt);

    for (const PropertyAssociation& association : entry.associations) {

      if (get_flags() & 1) {
        writer.write16((uint16_t) ((association.essential ? 0x8000 : 0) |
                                   (association.property_index & 0x7FFF)));
      }
      else {
        writer.write8((uint8_t) ((association.essential ? 0x80 : 0) |
                                 (association.property_index & 0x7F)));
      }
    }
  }

  prepend_header(writer, box_start);

  return Error::Ok;
}


void Box_ipma::insert_entries_from_other_ipma_box(const Box_ipma& b)
{
  m_entries.insert(m_entries.end(),
                   b.m_entries.begin(),
                   b.m_entries.end());
}


Error Box_auxC::parse(BitstreamRange& range)
{
  parse_full_box_header(range);

  m_aux_type = range.read_string();

  while (!range.eof()) {
    m_aux_subtypes.push_back(range.read8());
  }

  return range.get_error();
}


Error Box_auxC::write(StreamWriter& writer) const
{
  size_t box_start = reserve_box_header_space(writer);

  writer.write(m_aux_type);

  for (uint8_t subtype : m_aux_subtypes) {
    writer.write8(subtype);
  }

  prepend_header(writer, box_start);

  return Error::Ok;
}


std::string Box_auxC::dump(Indent& indent) const
{
  std::ostringstream sstr;
  sstr << Box::dump(indent);

  sstr << indent << "aux type: " << m_aux_type << "\n"
       << indent << "aux subtypes: ";
  for (uint8_t subtype : m_aux_subtypes) {
    sstr << std::hex << std::setw(2) << std::setfill('0') << ((int) subtype) << " ";
  }

  sstr << "\n";

  return sstr.str();
}


Error Box_irot::parse(BitstreamRange& range)
{
  //parse_full_box_header(range);

  uint16_t rotation = range.read8();
  rotation &= 0x03;

  m_rotation = rotation * 90;

  return range.get_error();
}


Error Box_irot::write(StreamWriter& writer) const
{
  size_t box_start = reserve_box_header_space(writer);

  writer.write8((uint8_t)(m_rotation / 90));

  prepend_header(writer, box_start);

  return Error::Ok;
}


std::string Box_irot::dump(Indent& indent) const
{
  std::ostringstream sstr;
  sstr << Box::dump(indent);

  sstr << indent << "rotation: " << m_rotation << " degrees (CCW)\n";

  return sstr.str();
}


Error Box_imir::parse(BitstreamRange& range)
{
  //parse_full_box_header(range);

  uint8_t axis = range.read8();
  if (axis & 1) {
    m_axis = MirrorDirection::Horizontal;
  }
  else {
    m_axis = MirrorDirection::Vertical;
  }

  return range.get_error();
}


Error Box_imir::write(StreamWriter& writer) const
{
  size_t box_start = reserve_box_header_space(writer);

  writer.write8(m_axis == MirrorDirection::Horizontal ? 1 : 0);

  prepend_header(writer, box_start);

  return Error::Ok;
}


std::string Box_imir::dump(Indent& indent) const
{
  std::ostringstream sstr;
  sstr << Box::dump(indent);

  sstr << indent << "mirror direction: ";
  switch (m_axis) {
    case MirrorDirection::Vertical:
      sstr << "vertical\n";
      break;
    case MirrorDirection::Horizontal:
      sstr << "horizontal\n";
      break;
  }

  return sstr.str();
}


Error Box_clap::parse(BitstreamRange& range)
{
  //parse_full_box_header(range);

  uint32_t clean_aperture_width_num = range.read32();
  uint32_t clean_aperture_width_den = range.read32();
  uint32_t clean_aperture_height_num = range.read32();
  uint32_t clean_aperture_height_den = range.read32();

  // Note: in the standard document 14496-12(2015), it says that the offset values should also be unsigned integers,
  // but this is obviously an error. Even the accompanying standard text says that offsets may be negative.
  int32_t horizontal_offset_num = (int32_t) range.read32();
  uint32_t horizontal_offset_den = (int32_t) range.read32();
  int32_t vertical_offset_num = (int32_t) range.read32();
  uint32_t vertical_offset_den = (int32_t) range.read32();

  if (clean_aperture_width_num > (uint32_t) std::numeric_limits<int32_t>::max() ||
      clean_aperture_width_den > (uint32_t) std::numeric_limits<int32_t>::max() ||
      clean_aperture_height_num > (uint32_t) std::numeric_limits<int32_t>::max() ||
      clean_aperture_height_den > (uint32_t) std::numeric_limits<int32_t>::max() ||
      horizontal_offset_den > (uint32_t) std::numeric_limits<int32_t>::max() ||
      vertical_offset_den > (uint32_t) std::numeric_limits<int32_t>::max()) {
    return Error(heif_error_Invalid_input,
                 heif_suberror_Invalid_fractional_number,
                 "Exceeded supported value range.");
  }

  m_clean_aperture_width = Fraction(clean_aperture_width_num,
                                    clean_aperture_width_den);
  m_clean_aperture_height = Fraction(clean_aperture_height_num,
                                     clean_aperture_height_den);
  m_horizontal_offset = Fraction(horizontal_offset_num, (int32_t) horizontal_offset_den);
  m_vertical_offset = Fraction(vertical_offset_num, (int32_t) vertical_offset_den);
  if (!m_clean_aperture_width.is_valid() || !m_clean_aperture_height.is_valid() ||
      !m_horizontal_offset.is_valid() || !m_vertical_offset.is_valid()) {
    return Error(heif_error_Invalid_input,
                 heif_suberror_Invalid_fractional_number);
  }

  return range.get_error();
}


Error Box_clap::write(StreamWriter& writer) const
{
  size_t box_start = reserve_box_header_space(writer);

  writer.write32(m_clean_aperture_width.numerator);
  writer.write32(m_clean_aperture_width.denominator);
  writer.write32(m_clean_aperture_height.numerator);
  writer.write32(m_clean_aperture_height.denominator);
  writer.write32(m_horizontal_offset.numerator);
  writer.write32(m_horizontal_offset.denominator);
  writer.write32(m_vertical_offset.numerator);
  writer.write32(m_vertical_offset.denominator);

  prepend_header(writer, box_start);

  return Error::Ok;
}


std::string Box_clap::dump(Indent& indent) const
{
  std::ostringstream sstr;
  sstr << Box::dump(indent);

  sstr << indent << "clean_aperture: " << m_clean_aperture_width.numerator
       << "/" << m_clean_aperture_width.denominator << " x "
       << m_clean_aperture_height.numerator << "/"
       << m_clean_aperture_height.denominator << "\n";
  sstr << indent << "offset: " << m_horizontal_offset.numerator << "/"
       << m_horizontal_offset.denominator << " ; "
       << m_vertical_offset.numerator << "/"
       << m_vertical_offset.denominator << "\n";

  return sstr.str();
}


int Box_clap::left_rounded(int image_width) const
{
  // pcX = horizOff + (width  - 1)/2
  // pcX ± (cleanApertureWidth - 1)/2

  // left = horizOff + (width-1)/2 - (clapWidth-1)/2

  Fraction pcX = m_horizontal_offset + Fraction(image_width - 1, 2);
  Fraction left = pcX - (m_clean_aperture_width - 1) / 2;

  return left.round_down();
}

int Box_clap::right_rounded(int image_width) const
{
  Fraction right = m_clean_aperture_width - 1 + left_rounded(image_width);

  return right.round();
}

int Box_clap::top_rounded(int image_height) const
{
  Fraction pcY = m_vertical_offset + Fraction(image_height - 1, 2);
  Fraction top = pcY - (m_clean_aperture_height - 1) / 2;

  return top.round();
}

int Box_clap::bottom_rounded(int image_height) const
{
  Fraction bottom = m_clean_aperture_height - 1 + top_rounded(image_height);

  return bottom.round();
}

int Box_clap::get_width_rounded() const
{
  return m_clean_aperture_width.round();
}

int Box_clap::get_height_rounded() const
{
  return m_clean_aperture_height.round();
}

void Box_clap::set(uint32_t clap_width, uint32_t clap_height,
                   uint32_t image_width, uint32_t image_height)
{
  assert(image_width >= clap_width);
  assert(image_height >= clap_height);

  m_clean_aperture_width = Fraction(clap_width, 1U);
  m_clean_aperture_height = Fraction(clap_height, 1U);

  m_horizontal_offset = Fraction(-(int32_t) (image_width - clap_width), 2);
  m_vertical_offset = Fraction(-(int32_t) (image_height - clap_height), 2);
}


Error Box_iref::parse(BitstreamRange& range)
{
  parse_full_box_header(range);

  while (!range.eof()) {
    Reference ref;

    Error err = ref.header.parse(range);
    if (err != Error::Ok) {
      return err;
    }

    if (get_version() == 0) {
      ref.from_item_ID = range.read16();
      int nRefs = range.read16();
      for (int i = 0; i < nRefs; i++) {
        ref.to_item_ID.push_back(range.read16());
        if (range.eof()) {
          break;
        }
      }
    }
    else {
      ref.from_item_ID = range.read32();
      int nRefs = range.read16();
      for (int i = 0; i < nRefs; i++) {
        ref.to_item_ID.push_back(range.read32());
        if (range.eof()) {
          break;
        }
      }
    }

    m_references.push_back(ref);
  }

  return range.get_error();
}


void Box_iref::derive_box_version()
{
  uint8_t version = 0;

  for (const auto& ref : m_references) {
    if (ref.from_item_ID > 0xFFFF) {
      version = 1;
      break;
    }

    for (uint32_t r : ref.to_item_ID) {
      if (r > 0xFFFF) {
        version = 1;
        break;
      }
    }
  }

  set_version(version);
}


Error Box_iref::write(StreamWriter& writer) const
{
  size_t box_start = reserve_box_header_space(writer);

  int id_size = ((get_version() == 0) ? 2 : 4);

  for (const auto& ref : m_references) {
    uint32_t box_size = uint32_t(4 + 4 + 2 + id_size * (1 + ref.to_item_ID.size()));

    // we write the BoxHeader ourselves since it is very simple
    writer.write32(box_size);
    writer.write32(ref.header.get_short_type());

    writer.write(id_size, ref.from_item_ID);
    writer.write16((uint16_t) ref.to_item_ID.size());

    for (uint32_t r : ref.to_item_ID) {
      writer.write(id_size, r);
    }
  }


  prepend_header(writer, box_start);

  return Error::Ok;
}


std::string Box_iref::dump(Indent& indent) const
{
  std::ostringstream sstr;
  sstr << Box::dump(indent);

  for (const auto& ref : m_references) {
    sstr << indent << "reference with type '" << ref.header.get_type_string() << "'"
         << " from ID: " << ref.from_item_ID
         << " to IDs: ";
    for (uint32_t id : ref.to_item_ID) {
      sstr << id << " ";
    }
    sstr << "\n";
  }

  return sstr.str();
}


bool Box_iref::has_references(uint32_t itemID) const
{
  for (const Reference& ref : m_references) {
    if (ref.from_item_ID == itemID) {
      return true;
    }
  }

  return false;
}


std::vector<Box_iref::Reference> Box_iref::get_references_from(heif_item_id itemID) const
{
  std::vector<Reference> references;

  for (const Reference& ref : m_references) {
    if (ref.from_item_ID == itemID) {
      references.push_back(ref);
    }
  }

  return references;
}


std::vector<uint32_t> Box_iref::get_references(uint32_t itemID, uint32_t ref_type) const
{
  for (const Reference& ref : m_references) {
    if (ref.from_item_ID == itemID &&
        ref.header.get_short_type() == ref_type) {
      return ref.to_item_ID;
    }
  }

  return std::vector<uint32_t>();
}


void Box_iref::add_reference(heif_item_id from_id, uint32_t type, const std::vector<heif_item_id>& to_ids)
{
  Reference ref;
  ref.header.set_short_type(type);
  ref.from_item_ID = from_id;
  ref.to_item_ID = to_ids;

  m_references.push_back(ref);
}


Error Box_hvcC::parse(BitstreamRange& range)
{
  //parse_full_box_header(range);

  uint8_t byte;

  auto& c = m_configuration; // abbreviation

  c.configuration_version = range.read8();
  byte = range.read8();
  c.general_profile_space = (byte >> 6) & 3;
  c.general_tier_flag = (byte >> 5) & 1;
  c.general_profile_idc = (byte & 0x1F);

  c.general_profile_compatibility_flags = range.read32();

  for (int i = 0; i < 6; i++) {
    byte = range.read8();

    for (int b = 0; b < 8; b++) {
      c.general_constraint_indicator_flags[i * 8 + b] = (byte >> (7 - b)) & 1;
    }
  }

  c.general_level_idc = range.read8();
  c.min_spatial_segmentation_idc = range.read16() & 0x0FFF;
  c.parallelism_type = range.read8() & 0x03;
  c.chroma_format = range.read8() & 0x03;
  c.bit_depth_luma = static_cast<uint8_t>((range.read8() & 0x07) + 8);
  c.bit_depth_chroma = static_cast<uint8_t>((range.read8() & 0x07) + 8);
  c.avg_frame_rate = range.read16();

  byte = range.read8();
  c.constant_frame_rate = (byte >> 6) & 0x03;
  c.num_temporal_layers = (byte >> 3) & 0x07;
  c.temporal_id_nested = (byte >> 2) & 1;

  m_length_size = static_cast<uint8_t>((byte & 0x03) + 1);

  int nArrays = range.read8();

  for (int i = 0; i < nArrays && !range.error(); i++) {
    byte = range.read8();

    NalArray array;

    array.m_array_completeness = (byte >> 6) & 1;
    array.m_NAL_unit_type = (byte & 0x3F);

    int nUnits = range.read16();
    for (int u = 0; u < nUnits && !range.error(); u++) {

      std::vector<uint8_t> nal_unit;
      int size = range.read16();
      if (!size) {
        // Ignore empty NAL units.
        continue;
      }

      if (range.prepare_read(size)) {
        nal_unit.resize(size);
        bool success = range.get_istream()->read((char*) nal_unit.data(), size);
        assert(success);
        (void) success;
      }

      array.m_nal_units.push_back(std::move(nal_unit));
    }

    m_nal_array.push_back(std::move(array));
  }

  range.skip_to_end_of_box();

  return range.get_error();
}


std::string Box_hvcC::dump(Indent& indent) const
{
  std::ostringstream sstr;
  sstr << Box::dump(indent);

  const auto& c = m_configuration; // abbreviation

  sstr << indent << "configuration_version: " << ((int) c.configuration_version) << "\n"
       << indent << "general_profile_space: " << ((int) c.general_profile_space) << "\n"
       << indent << "general_tier_flag: " << c.general_tier_flag << "\n"
       << indent << "general_profile_idc: " << ((int) c.general_profile_idc) << "\n";

  sstr << indent << "general_profile_compatibility_flags: ";
  for (int i = 0; i < 32; i++) {
    sstr << ((c.general_profile_compatibility_flags >> (31 - i)) & 1);
    if ((i % 8) == 7) sstr << ' ';
    else if ((i % 4) == 3) sstr << '.';
  }
  sstr << "\n";

  sstr << indent << "general_constraint_indicator_flags: ";
  int cnt = 0;
  for (int i = 0; i < configuration::NUM_CONSTRAINT_INDICATOR_FLAGS; i++) {
    bool b = c.general_constraint_indicator_flags[i];

    sstr << (b ? 1 : 0);
    cnt++;
    if ((cnt % 8) == 0)
      sstr << ' ';
  }
  sstr << "\n";

  sstr << indent << "general_level_idc: " << ((int) c.general_level_idc) << "\n"
       << indent << "min_spatial_segmentation_idc: " << c.min_spatial_segmentation_idc << "\n"
       << indent << "parallelism_type: " << ((int) c.parallelism_type) << "\n"
       << indent << "chroma_format: " << ((int) c.chroma_format) << "\n"
       << indent << "bit_depth_luma: " << ((int) c.bit_depth_luma) << "\n"
       << indent << "bit_depth_chroma: " << ((int) c.bit_depth_chroma) << "\n"
       << indent << "avg_frame_rate: " << c.avg_frame_rate << "\n"
       << indent << "constant_frame_rate: " << ((int) c.constant_frame_rate) << "\n"
       << indent << "num_temporal_layers: " << ((int) c.num_temporal_layers) << "\n"
       << indent << "temporal_id_nested: " << ((int) c.temporal_id_nested) << "\n"
       << indent << "length_size: " << ((int) m_length_size) << "\n";

  for (const auto& array : m_nal_array) {
    sstr << indent << "<array>\n";

    indent++;
    sstr << indent << "array_completeness: " << ((int) array.m_array_completeness) << "\n"
         << indent << "NAL_unit_type: " << ((int) array.m_NAL_unit_type) << "\n";

    for (const auto& unit : array.m_nal_units) {
      //sstr << "  unit with " << unit.size() << " bytes of data\n";
      sstr << indent;
      for (uint8_t b : unit) {
        sstr << std::setfill('0') << std::setw(2) << std::hex << ((int) b) << " ";
      }
      sstr << "\n";
      sstr << std::dec;
    }

    indent--;
  }

  return sstr.str();
}


bool Box_hvcC::get_headers(std::vector<uint8_t>* dest) const
{
  for (const auto& array : m_nal_array) {
    for (const auto& unit : array.m_nal_units) {

      dest->push_back((unit.size() >> 24) & 0xFF);
      dest->push_back((unit.size() >> 16) & 0xFF);
      dest->push_back((unit.size() >> 8) & 0xFF);
      dest->push_back((unit.size() >> 0) & 0xFF);

      /*
      dest->push_back(0);
      dest->push_back(0);
      dest->push_back(1);
      */

      dest->insert(dest->end(), unit.begin(), unit.end());
    }
  }

  return true;
}


void Box_hvcC::append_nal_data(const std::vector<uint8_t>& nal)
{
  NalArray array;
  array.m_array_completeness = 0;
  array.m_NAL_unit_type = uint8_t(nal[0] >> 1);
  array.m_nal_units.push_back(nal);

  m_nal_array.push_back(array);
}

void Box_hvcC::append_nal_data(const uint8_t* data, size_t size)
{
  std::vector<uint8_t> nal;
  nal.resize(size);
  memcpy(nal.data(), data, size);

  NalArray array;
  array.m_array_completeness = 0;
  array.m_NAL_unit_type = uint8_t(nal[0] >> 1);
  array.m_nal_units.push_back(std::move(nal));

  m_nal_array.push_back(array);
}


Error Box_hvcC::write(StreamWriter& writer) const
{
  size_t box_start = reserve_box_header_space(writer);

  const auto& c = m_configuration; // abbreviation

  writer.write8(c.configuration_version);

  writer.write8((uint8_t) (((c.general_profile_space & 3) << 6) |
                           ((c.general_tier_flag & 1) << 5) |
                           (c.general_profile_idc & 0x1F)));

  writer.write32(c.general_profile_compatibility_flags);

  for (int i = 0; i < 6; i++) {
    uint8_t byte = 0;

    for (int b = 0; b < 8; b++) {
      if (c.general_constraint_indicator_flags[i * 8 + b]) {
        byte |= 1;
      }

      byte = (uint8_t) (byte << 1);
    }

    writer.write8(byte);
  }

  writer.write8(c.general_level_idc);
  writer.write16((c.min_spatial_segmentation_idc & 0x0FFF) | 0xF000);
  writer.write8(c.parallelism_type | 0xFC);
  writer.write8(c.chroma_format | 0xFC);
  writer.write8((uint8_t) ((c.bit_depth_luma - 8) | 0xF8));
  writer.write8((uint8_t) ((c.bit_depth_chroma - 8) | 0xF8));
  writer.write16(c.avg_frame_rate);

  writer.write8((uint8_t) (((c.constant_frame_rate & 0x03) << 6) |
                           ((c.num_temporal_layers & 0x07) << 3) |
                           ((c.temporal_id_nested & 1) << 2) |
                           ((m_length_size - 1) & 0x03)));

  size_t nArrays = m_nal_array.size();
  if (nArrays > 0xFF) {
    // TODO: error: too many NAL units
  }

  writer.write8((uint8_t) nArrays);

  for (const NalArray& array : m_nal_array) {

    writer.write8((uint8_t) (((array.m_array_completeness & 1) << 6) |
                             (array.m_NAL_unit_type & 0x3F)));

    size_t nUnits = array.m_nal_units.size();
    if (nUnits > 0xFFFF) {
      // TODO: error: too many NAL units
    }

    writer.write16((uint16_t) nUnits);

    for (const std::vector<uint8_t>& nal_unit : array.m_nal_units) {
      writer.write16((uint16_t) nal_unit.size());
      writer.write(nal_unit);
    }
  }

  prepend_header(writer, box_start);

  return Error::Ok;
}


Error Box_av1C::parse(BitstreamRange& range)
{
  //parse_full_box_header(range);

  uint8_t byte;

  auto& c = m_configuration; // abbreviation

  byte = range.read8();
  if ((byte & 0x80) == 0) {
    // error: marker bit not set
  }

  c.version = byte & 0x7F;

  byte = range.read8();
  c.seq_profile = (byte >> 5) & 0x7;
  c.seq_level_idx_0 = byte & 0x1f;

  byte = range.read8();
  c.seq_tier_0 = (byte >> 7) & 1;
  c.high_bitdepth = (byte >> 6) & 1;
  c.twelve_bit = (byte >> 5) & 1;
  c.monochrome = (byte >> 4) & 1;
  c.chroma_subsampling_x = (byte >> 3) & 1;
  c.chroma_subsampling_y = (byte >> 2) & 1;
  c.chroma_sample_position = byte & 3;

  byte = range.read8();
  c.initial_presentation_delay_present = (byte >> 4) & 1;
  if (c.initial_presentation_delay_present) {
    c.initial_presentation_delay_minus_one = byte & 0x0F;
  }

  const int64_t configOBUs_bytes = range.get_remaining_bytes();
  m_config_OBUs.resize(configOBUs_bytes);

  if (!range.read(m_config_OBUs.data(), configOBUs_bytes)) {
    // error
  }

  return range.get_error();
}


Error Box_av1C::write(StreamWriter& writer) const
{
  size_t box_start = reserve_box_header_space(writer);

  const auto& c = m_configuration; // abbreviation

  writer.write8(c.version | 0x80);

  writer.write8((uint8_t) (((c.seq_profile & 0x7) << 5) |
                           (c.seq_level_idx_0 & 0x1f)));

  writer.write8((uint8_t) ((c.seq_tier_0 ? 0x80 : 0) |
                           (c.high_bitdepth ? 0x40 : 0) |
                           (c.twelve_bit ? 0x20 : 0) |
                           (c.monochrome ? 0x10 : 0) |
                           (c.chroma_subsampling_x ? 0x08 : 0) |
                           (c.chroma_subsampling_y ? 0x04 : 0) |
                           (c.chroma_sample_position & 0x03)));

  writer.write8(0); // TODO initial_presentation_delay

  prepend_header(writer, box_start);

  return Error::Ok;
}


std::string Box_av1C::dump(Indent& indent) const
{
  std::ostringstream sstr;
  sstr << Box::dump(indent);

  const auto& c = m_configuration; // abbreviation

  sstr << indent << "version: " << ((int) c.version) << "\n"
       << indent << "seq_profile: " << ((int) c.seq_profile) << "\n"
       << indent << "seq_level_idx_0: " << ((int) c.seq_level_idx_0) << "\n"
       << indent << "high_bitdepth: " << ((int) c.high_bitdepth) << "\n"
       << indent << "twelve_bit: " << ((int) c.twelve_bit) << "\n"
       << indent << "chroma_subsampling_x: " << ((int) c.chroma_subsampling_x) << "\n"
       << indent << "chroma_subsampling_y: " << ((int) c.chroma_subsampling_y) << "\n"
       << indent << "chroma_sample_position: " << ((int) c.chroma_sample_position) << "\n"
       << indent << "initial_presentation_delay: ";

  if (c.initial_presentation_delay_present) {
    sstr << c.initial_presentation_delay_minus_one + 1 << "\n";
  }
  else {
    sstr << "not present\n";
  }

  sstr << indent << "config OBUs:";
  for (size_t i = 0; i < m_config_OBUs.size(); i++) {
    sstr << " " << std::hex << std::setfill('0') << std::setw(2)
         << ((int) m_config_OBUs[i]);
  }
  sstr << std::dec << "\n";

  return sstr.str();
}


Error Box_vvcC::parse(BitstreamRange& range)
{
  //parse_full_box_header(range);

  uint8_t byte;

  auto& c = m_configuration; // abbreviation

  c.configurationVersion = range.read8();
  c.avgFrameRate_times_256 = range.read16();

  //printf("version: %d\n", c.configurationVersion);

  byte = range.read8();
  c.constantFrameRate = (byte & 0xc0) >> 6;
  c.numTemporalLayers = (byte & 0x38) >> 3;
  c.lengthSize = (byte & 0x06) +1;
  c.ptl_present_flag = (byte & 0x01);
  // assert(c.ptl_present_flag == false); // TODO   (removed the assert since it will trigger the fuzzers)

  byte = range.read8();
  c.chroma_format_present_flag = (byte & 0x80);
  c.chroma_format_idc = (byte & 0x60) >> 5;

  c.bit_depth_present_flag = (byte & 0x10);
  c.bit_depth = ((byte & 0x0e) >> 1) + 8;

  c.numOfArrays = range.read8();

#if 0
  const int64_t configOBUs_bytes = range.get_remaining_bytes();
  m_config_OBUs.resize(configOBUs_bytes);

  if (!range.read(m_config_OBUs.data(), configOBUs_bytes)) {
    // error
  }
#endif

  return range.get_error();
}


Error Box_vvcC::write(StreamWriter& writer) const
{
  size_t box_start = reserve_box_header_space(writer);

#if 0
  const auto& c = m_configuration; // abbreviation

  writer.write8(c.version | 0x80);

  writer.write8((uint8_t) (((c.seq_profile & 0x7) << 5) |
                           (c.seq_level_idx_0 & 0x1f)));
#endif

  prepend_header(writer, box_start);

  return Error::Ok;
}


static const char* vvc_chroma_names[4] = { "mono", "4:2:0", "4:2:2", "4:4:4" };

std::string Box_vvcC::dump(Indent& indent) const
{
  std::ostringstream sstr;
  sstr << Box::dump(indent);

  const auto& c = m_configuration; // abbreviation

  sstr << indent << "version: " << ((int) c.configurationVersion) << "\n"
       << indent << "frame-rate: " << (c.avgFrameRate_times_256/256.0f) << "\n"
       << indent << "constant frame rate: " << (c.constantFrameRate==1 ? "constant" : (c.constantFrameRate==2 ? "multi-layer" : "unknown")) << "\n"
       << indent << "num temporal layers: " << ((int)c.numTemporalLayers) << "\n"
       << indent << "length size: " << ((int) c.lengthSize) << "\n"
       << indent << "chroma-format: ";
  if (c.chroma_format_present_flag) {
    sstr << vvc_chroma_names[c.chroma_format_idc] << "\n";
  }
  else {
    sstr << "---\n";
  }

  sstr << indent << "bit-depth: ";
  if (c.bit_depth_present_flag) {
    sstr << ((int)c.bit_depth) << "\n";
  }
  else {
    sstr << "---\n";
  }

  sstr << "num of arrays: " << ((int)c.numOfArrays) << "\n";

#if 0
  sstr << indent << "config OBUs:";
  for (size_t i = 0; i < m_config_OBUs.size(); i++) {
    sstr << " " << std::hex << std::setfill('0') << std::setw(2)
         << ((int) m_config_OBUs[i]);
  }
  sstr << std::dec << "\n";
#endif

  return sstr.str();
}


Error Box_idat::parse(BitstreamRange& range)
{
  //parse_full_box_header(range);

  m_data_start_pos = range.get_istream()->get_position();

  return range.get_error();
}


Error Box_idat::write(StreamWriter& writer) const
{
  size_t box_start = reserve_box_header_space(writer);

  writer.write(m_data_for_writing);

  prepend_header(writer, box_start);

  return Error::Ok;
}


std::string Box_idat::dump(Indent& indent) const
{
  std::ostringstream sstr;
  sstr << Box::dump(indent);

  sstr << indent << "number of data bytes: " << get_box_size() - get_header_size() << "\n";

  return sstr.str();
}


Error Box_idat::read_data(const std::shared_ptr<StreamReader>& istr,
                          uint64_t start, uint64_t length,
                          std::vector<uint8_t>& out_data) const
{
  // --- security check that we do not allocate too much data

  auto curr_size = out_data.size();

  if (MAX_MEMORY_BLOCK_SIZE - curr_size < length) {
    std::stringstream sstr;
    sstr << "idat box contained " << length << " bytes, total memory size would be "
         << (curr_size + length) << " bytes, exceeding the security limit of "
         << MAX_MEMORY_BLOCK_SIZE << " bytes";

    return Error(heif_error_Memory_allocation_error,
                 heif_suberror_Security_limit_exceeded,
                 sstr.str());
  }


  // move to start of data
  if (start > (uint64_t) m_data_start_pos + get_box_size()) {
    return Error(heif_error_Invalid_input,
                 heif_suberror_End_of_data);
  }
  else if (length > get_box_size() || start + length > get_box_size()) {
    return Error(heif_error_Invalid_input,
                 heif_suberror_End_of_data);
  }

  StreamReader::grow_status status = istr->wait_for_file_size((int64_t) m_data_start_pos + start + length);
  if (status == StreamReader::size_beyond_eof ||
      status == StreamReader::timeout) {
    // TODO: maybe we should introduce some 'Recoverable error' instead of 'Invalid input'
    return Error(heif_error_Invalid_input,
                 heif_suberror_End_of_data);
  }

  bool success;
  success = istr->seek(m_data_start_pos + (std::streampos) start);
  assert(success);
  (void) success;

  if (length > 0) {
    // reserve space for the data in the output array
    out_data.resize(static_cast<size_t>(curr_size + length));
    uint8_t* data = &out_data[curr_size];

    success = istr->read((char*) data, static_cast<size_t>(length));
    assert(success);
    (void) success;
  }

  return Error::Ok;
}


Error Box_grpl::parse(BitstreamRange& range)
{
  //parse_full_box_header(range);

  //return read_children(range);

  while (!range.eof()) {
    EntityGroup group;
    Error err = group.header.parse(range);
    if (err != Error::Ok) {
      return err;
    }

    err = group.header.parse_full_box_header(range);
    if (err != Error::Ok) {
      return err;
    }

    group.group_id = range.read32();
    int nEntities = range.read32();
    for (int i = 0; i < nEntities; i++) {
      if (range.eof()) {
        break;
      }

      group.entity_ids.push_back(range.read32());
    }

    m_entity_groups.push_back(group);
  }

  return range.get_error();
}


std::string Box_grpl::dump(Indent& indent) const
{
  std::ostringstream sstr;
  sstr << Box::dump(indent);

  for (const auto& group : m_entity_groups) {
    sstr << indent << "group type: " << group.header.get_type_string() << "\n"
         << indent << "| group id: " << group.group_id << "\n"
         << indent << "| entity IDs: ";

    for (uint32_t id : group.entity_ids) {
      sstr << id << " ";
    }

    sstr << "\n";
  }

  return sstr.str();
}


Error Box_dinf::parse(BitstreamRange& range)
{
  //parse_full_box_header(range);

  return read_children(range);
}


std::string Box_dinf::dump(Indent& indent) const
{
  std::ostringstream sstr;
  sstr << Box::dump(indent);
  sstr << dump_children(indent);

  return sstr.str();
}


Error Box_dref::parse(BitstreamRange& range)
{
  parse_full_box_header(range);

  int nEntities = range.read32();

  /*
  for (int i=0;i<nEntities;i++) {
    if (range.eof()) {
      break;
    }
  }
  */

  Error err = read_children(range, nEntities);
  if (err) {
    return err;
  }

  if ((int) m_children.size() != nEntities) {
    // TODO return Error(
  }

  return err;
}


std::string Box_dref::dump(Indent& indent) const
{
  std::ostringstream sstr;
  sstr << Box::dump(indent);
  sstr << dump_children(indent);

  return sstr.str();
}


Error Box_url::parse(BitstreamRange& range)
{
  parse_full_box_header(range);

  m_location = range.read_string();

  return range.get_error();
}


std::string Box_url::dump(Indent& indent) const
{
  std::ostringstream sstr;
  sstr << Box::dump(indent);
  //sstr << dump_children(indent);

  sstr << indent << "location: " << m_location << "\n";

  return sstr.str();
}

<<<<<<< HEAD

std::string Box_j2kH::dump(Indent& indent) const {
  std::string s = "TODO - box.cc - j2kH::dump()\n"; 
  return s;
}


Error Box_j2kH::parse(BitstreamRange& range) {

  printf("TODO - box.cc - j2kH::parse()\n");

  return Error::Ok;

}


std::string Box_cdef::dump(Indent& indent) const {
  std::ostringstream sstr;
  sstr << Box::dump(indent);

  uint16_t channel_count = (uint16_t)m_channels.size();

  sstr << indent << "N: " << channel_count << "\n";
  for (int i = 0; i < channel_count; i++) {
    Channel c = m_channels[i];
    sstr << indent << "Cn[" << i << "]: " << c.index << "\n";
    sstr << indent << "Type[" << i << "]: " << c.type << "\n";
    sstr << indent << "Asoc[" << i << "]: " << c.association << "\n";
  }

  return sstr.str();
}


Error Box_cdef::write(StreamWriter& writer) const {
  size_t box_start = reserve_box_header_space(writer);

  uint16_t channel_count = (uint16_t)m_channels.size();
  writer.write16(channel_count);

  for (int i = 0; i < channel_count; i++) {
    Channel c = m_channels[i];
    writer.write16(c.index);
    writer.write16(c.type);
    writer.write16(c.association);
  }

  prepend_header(writer, box_start);

  return Error::Ok;
}


Error Box_cdef::parse(BitstreamRange& range) {
  parse_full_box_header(range);

  uint16_t channel_count = range.read16();

  for (int i = 0; i < channel_count; i++) {
    Channel channel;
    channel.index = range.read16();
    channel.type = range.read16();
    channel.association = range.read16();
    m_channels.push_back(channel);
  }

  return range.get_error();
}

void Box_cdef::set_channels(heif_chroma chroma) {

  //TODO - Check for the presence of a cmap box which specifies channel indices.

  const uint16_t TYPE_COLOR = 0;
  const uint16_t ASOC_GREY = 1;
  const uint16_t ASOC_RED = 1;
  const uint16_t ASOC_GREEN = 2;
  const uint16_t ASOC_BLUE = 3;

  switch (chroma) {
    case heif_chroma_interleaved_RGB:
      m_channels.push_back({0, TYPE_COLOR, ASOC_RED});
      m_channels.push_back({1, TYPE_COLOR, ASOC_GREEN});
      m_channels.push_back({2, TYPE_COLOR, ASOC_BLUE});
    break;

    case heif_chroma_monochrome:
      m_channels.push_back({0, TYPE_COLOR, ASOC_GREY});
    break;

    default:
      //TODO - Handle remaining cases.
    break;
  }
=======
Error Box_udes::parse(BitstreamRange& range)
{
  parse_full_box_header(range);
  m_lang = range.read_string();
  m_name = range.read_string();
  m_description = range.read_string();
  m_tags = range.read_string();
  return range.get_error();
}

std::string Box_udes::dump(Indent& indent) const
{
  std::ostringstream sstr;
  sstr << Box::dump(indent);
  sstr << indent << "lang: " << m_lang << "\n";
  sstr << indent << "name: " << m_name << "\n";
  sstr << indent << "description: " << m_description << "\n";
  sstr << indent << "tags: " << m_lang << "\n";
  return sstr.str();
}

Error Box_udes::write(StreamWriter& writer) const
{
  size_t box_start = reserve_box_header_space(writer);
  writer.write(m_lang);
  writer.write(m_name);
  writer.write(m_description);
  writer.write(m_tags);
  prepend_header(writer, box_start);
  return Error::Ok;
>>>>>>> 75c7dcc5
}<|MERGE_RESOLUTION|>--- conflicted
+++ resolved
@@ -3509,102 +3509,6 @@
   return sstr.str();
 }
 
-<<<<<<< HEAD
-
-std::string Box_j2kH::dump(Indent& indent) const {
-  std::string s = "TODO - box.cc - j2kH::dump()\n"; 
-  return s;
-}
-
-
-Error Box_j2kH::parse(BitstreamRange& range) {
-
-  printf("TODO - box.cc - j2kH::parse()\n");
-
-  return Error::Ok;
-
-}
-
-
-std::string Box_cdef::dump(Indent& indent) const {
-  std::ostringstream sstr;
-  sstr << Box::dump(indent);
-
-  uint16_t channel_count = (uint16_t)m_channels.size();
-
-  sstr << indent << "N: " << channel_count << "\n";
-  for (int i = 0; i < channel_count; i++) {
-    Channel c = m_channels[i];
-    sstr << indent << "Cn[" << i << "]: " << c.index << "\n";
-    sstr << indent << "Type[" << i << "]: " << c.type << "\n";
-    sstr << indent << "Asoc[" << i << "]: " << c.association << "\n";
-  }
-
-  return sstr.str();
-}
-
-
-Error Box_cdef::write(StreamWriter& writer) const {
-  size_t box_start = reserve_box_header_space(writer);
-
-  uint16_t channel_count = (uint16_t)m_channels.size();
-  writer.write16(channel_count);
-
-  for (int i = 0; i < channel_count; i++) {
-    Channel c = m_channels[i];
-    writer.write16(c.index);
-    writer.write16(c.type);
-    writer.write16(c.association);
-  }
-
-  prepend_header(writer, box_start);
-
-  return Error::Ok;
-}
-
-
-Error Box_cdef::parse(BitstreamRange& range) {
-  parse_full_box_header(range);
-
-  uint16_t channel_count = range.read16();
-
-  for (int i = 0; i < channel_count; i++) {
-    Channel channel;
-    channel.index = range.read16();
-    channel.type = range.read16();
-    channel.association = range.read16();
-    m_channels.push_back(channel);
-  }
-
-  return range.get_error();
-}
-
-void Box_cdef::set_channels(heif_chroma chroma) {
-
-  //TODO - Check for the presence of a cmap box which specifies channel indices.
-
-  const uint16_t TYPE_COLOR = 0;
-  const uint16_t ASOC_GREY = 1;
-  const uint16_t ASOC_RED = 1;
-  const uint16_t ASOC_GREEN = 2;
-  const uint16_t ASOC_BLUE = 3;
-
-  switch (chroma) {
-    case heif_chroma_interleaved_RGB:
-      m_channels.push_back({0, TYPE_COLOR, ASOC_RED});
-      m_channels.push_back({1, TYPE_COLOR, ASOC_GREEN});
-      m_channels.push_back({2, TYPE_COLOR, ASOC_BLUE});
-    break;
-
-    case heif_chroma_monochrome:
-      m_channels.push_back({0, TYPE_COLOR, ASOC_GREY});
-    break;
-
-    default:
-      //TODO - Handle remaining cases.
-    break;
-  }
-=======
 Error Box_udes::parse(BitstreamRange& range)
 {
   parse_full_box_header(range);
@@ -3635,5 +3539,98 @@
   writer.write(m_tags);
   prepend_header(writer, box_start);
   return Error::Ok;
->>>>>>> 75c7dcc5
+}
+std::string Box_j2kH::dump(Indent& indent) const {
+  std::string s = "TODO - box.cc - j2kH::dump()\n"; 
+  return s;
+}
+
+
+Error Box_j2kH::parse(BitstreamRange& range) {
+
+  printf("TODO - box.cc - j2kH::parse()\n");
+
+  return Error::Ok;
+
+}
+
+
+std::string Box_cdef::dump(Indent& indent) const {
+  std::ostringstream sstr;
+  sstr << Box::dump(indent);
+
+  uint16_t channel_count = (uint16_t)m_channels.size();
+
+  sstr << indent << "N: " << channel_count << "\n";
+  for (int i = 0; i < channel_count; i++) {
+    Channel c = m_channels[i];
+    sstr << indent << "Cn[" << i << "]: " << c.index << "\n";
+    sstr << indent << "Type[" << i << "]: " << c.type << "\n";
+    sstr << indent << "Asoc[" << i << "]: " << c.association << "\n";
+  }
+
+  return sstr.str();
+}
+
+
+Error Box_cdef::write(StreamWriter& writer) const {
+  size_t box_start = reserve_box_header_space(writer);
+
+  uint16_t channel_count = (uint16_t)m_channels.size();
+  writer.write16(channel_count);
+
+  for (int i = 0; i < channel_count; i++) {
+    Channel c = m_channels[i];
+    writer.write16(c.index);
+    writer.write16(c.type);
+    writer.write16(c.association);
+  }
+
+  prepend_header(writer, box_start);
+
+  return Error::Ok;
+}
+
+
+Error Box_cdef::parse(BitstreamRange& range) {
+  parse_full_box_header(range);
+
+  uint16_t channel_count = range.read16();
+
+  for (int i = 0; i < channel_count; i++) {
+    Channel channel;
+    channel.index = range.read16();
+    channel.type = range.read16();
+    channel.association = range.read16();
+    m_channels.push_back(channel);
+  }
+
+  return range.get_error();
+}
+
+void Box_cdef::set_channels(heif_chroma chroma) {
+
+  //TODO - Check for the presence of a cmap box which specifies channel indices.
+
+  const uint16_t TYPE_COLOR = 0;
+  const uint16_t ASOC_GREY = 1;
+  const uint16_t ASOC_RED = 1;
+  const uint16_t ASOC_GREEN = 2;
+  const uint16_t ASOC_BLUE = 3;
+
+  switch (chroma) {
+    case heif_chroma_interleaved_RGB:
+      m_channels.push_back({0, TYPE_COLOR, ASOC_RED});
+      m_channels.push_back({1, TYPE_COLOR, ASOC_GREEN});
+      m_channels.push_back({2, TYPE_COLOR, ASOC_BLUE});
+    break;
+
+    case heif_chroma_monochrome:
+      m_channels.push_back({0, TYPE_COLOR, ASOC_GREY});
+    break;
+
+    default:
+      //TODO - Handle remaining cases.
+    break;
+  }
 }