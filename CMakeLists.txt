--- conflicted
+++ resolved
@@ -121,14 +121,10 @@
 if ((AOM_DECODER_FOUND AND NOT WITH_AOM_DECODER_PLUGIN) OR (AOM_ENCODER_FOUND AND NOT WITH_AOM_ENCODER_PLUGIN))
     list(APPEND REQUIRES_PRIVATE "aom")
 endif()
-<<<<<<< HEAD
 if (FFMPEG_DECODER_FOUND AND NOT WITH_FFMPEG_DECODER_PLUGIN)
     list(APPEND REQUIRES_PRIVATE "ffmpeg")
 endif()
-if (DAV1D_FOUND)
-=======
 if (DAV1D_FOUND AND NOT WITH_DAV1D_PLUGIN)
->>>>>>> 96a114f7
     list(APPEND REQUIRES_PRIVATE "dav1d")
 endif()
 if (RAV1E_FOUND AND NOT WITH_RAV1E_PLUGIN)
